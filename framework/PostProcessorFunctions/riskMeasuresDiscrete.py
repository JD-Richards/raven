--- conflicted
+++ resolved
@@ -46,7 +46,7 @@
     self.variables = {}
     self.target    = {}
     
-    IEdata = {}
+    self.IEdata = {}
 
     for child in xmlNode:
       if child.tag == 'measures':
@@ -99,7 +99,7 @@
           self.raiseAnError(IOError, 'RiskMeasuresDiscrete Interfaced Post-Processor ' + str(self.name) + ' : attribute node values is not present for XML node: ' + str(child) )
       
       elif child.tag == 'data':
-        IEdata[child.text] = child.attrib['freq']
+        self.IEdata[child.text] = float(child.attrib['freq'])
       
       elif child.tag !='method':
         self.raiseAnError(IOError, 'RiskMeasuresDiscrete Interfaced Post-Processor ' + str(self.name) + ' : XML node ' + str(child) + ' is not recognized')
@@ -115,11 +115,12 @@
      @ Out, outputDic, dict, dictionary which contains the risk measures
 
     """
-<<<<<<< HEAD
-    measures = { 'RRW':{},'RAW':{},'FV':{},'B':{} }
+
     Rvalues = {}
+    
     for inp in inputDic:
-      Rvalues[variable] = {}
+      print(inp['name'])
+      Rvalues[inp['name']] = {}
       pbPresent = False
       if 'metadata' in inp.keys() and 'ProbabilityWeight' in inp['metadata'].keys():
         pbPresent = True
@@ -128,20 +129,6 @@
         pbWeights= np.asarray([1.0 / len(inp['targets'][self.parameters['targets'][0]])]*len(inp['targets'][self.parameters['targets'][0]]))
       else:
         pbWeights = inp['metadata']['ProbabilityWeight']/np.sum(inp['metadata']['ProbabilityWeight'])
-=======
-    if len(inputDic)>1:
-      self.raiseAnError(IOError, 'testInterfacedPP Interfaced Post-Processor ' + str(self.name) + ' accepts only one dataObject')
-    else:
-      inputDic = inputDic[0]
-      pbPresent = False
-      if 'metadata' in inputDic.keys() and 'ProbabilityWeight' in inputDic['metadata'].keys():
-        pbPresent = True
-
-      if not pbPresent:
-        pbWeights= np.asarray([1.0 / len(inputDic['targets'][self.parameters['targets'][0]])]*len(inputDic['targets'][self.parameters['targets'][0]]))
-      else:
-        pbWeights = inputDic['metadata']['ProbabilityWeight']/np.sum(inputDic['metadata']['ProbabilityWeight'])
->>>>>>> 44696117
 
       N = pbWeights.size
 
@@ -149,105 +136,96 @@
       outputDic['data'] = {}
       outputDic['data']['output'] = {}
       outputDic['data']['input']  = {}
-
+      
       for variable in self.variables:
-<<<<<<< HEAD
-        Rvalues[variable] = {}
-        data=np.zeros((3,N))
-        data[0] = pbWeights
-        data[1] = inp['data']['input'][variable]
-        data[2] = inp['data']['output'][self.target['targetID']]
-=======
-        data=np.zeros((3,N))
-        data[0] = pbWeights
-        data[1] = inputDic['data']['input'][variable]
-        data[2] = inputDic['data']['output'][self.target['targetID']]
->>>>>>> 44696117
-
-        #Calculate R0, Rminus, Rplus
-
-        # Step 1: Retrieve points that contain system failure
-        indexSystemFailure = np.where(np.logical_or(data[2,:]<self.target['low'], data[2,:]>self.target['high']))
-        dataSystemFailure  = np.delete(data, indexSystemFailure,  axis=1)
-
-        # Step 2: Retrieve points from Step 1 that contain component reliability values equal to 1 (minusValues) and 0 (plusValues)
-        minusValues     = np.where(np.logical_or(dataSystemFailure[1,:]<self.variables[variable]['R1low'], dataSystemFailure[1,:]>self.variables[variable]['R1high']))
-        plusValues      = np.where(np.logical_or(dataSystemFailure[1,:]<self.variables[variable]['R0low'], dataSystemFailure[1,:]>self.variables[variable]['R0high']))
-        dataSystemMinus = np.delete(dataSystemFailure, minusValues, axis=1)
-        dataSystemPlus  = np.delete(dataSystemFailure, plusValues , axis=1)
-
-<<<<<<< HEAD
-        # Step 3: Retrieve points from original dataset that contain component reliability values equal to 1 (minusValues) and 0 (plusValues)
-=======
-        # Step 3: Retrieve points from oriignal dataset that contain component reliability values equal to 1 (minusValues) and 0 (plusValues)
->>>>>>> 44696117
-        indexComponentFailureMinus = np.where(np.logical_or(data[1,:]<self.variables[variable]['R1low'], data[1,:]>self.variables[variable]['R1high']))
-        indexComponentFailurePlus  = np.where(np.logical_or(data[1,:]<self.variables[variable]['R0low'], data[1,:]>self.variables[variable]['R0high']))
-        dataComponentMinus = np.delete(data, indexComponentFailureMinus, axis=1)
-        dataComponentPlus  = np.delete(data, indexComponentFailurePlus,  axis=1)
-
-        # Step 4: Sum pb weights for the subsets retrieved in Steps 1 2 and 3
-
-        # R0 = pb of system failure
-<<<<<<< HEAD
-        Rvalues[variable] ['R0']    = np.sum(dataSystemFailure[0,:])
-        # Rminus = pb of system failure given component reliability is 1
-        Rvalues[variable]['Rminus'] = np.sum(dataSystemMinus[0,:])/np.sum(dataComponentMinus[0,:])
-        # Rplus = pb of system failure given component reliability is 0
-        Rvalues[variable]['Rplus']  = np.sum(dataSystemPlus[0,:]) /np.sum(dataComponentPlus[0,:])
-
-        # Step 5: Calculate RRW, RAW, FV, B
-        measures['RRW'][variable] = R0/Rminus
-        measures['RAW'][variable] = Rplus/R0
-        measures['FV'][variable]  = (R0-Rminus)/R0
-        measures['B'][variable]   = Rplus-Rminus
-
+        Rvalues[inp['name']][variable] = {}
+        
+        if variable in inp['data']['input'].keys():
+          data=np.zeros((3,N))
+          data[0] = pbWeights
+          data[1] = inp['data']['input'][variable]
+          data[2] = inp['data']['output'][self.target['targetID']]
+  
+          #Calculate R0, Rminus, Rplus
+  
+          # Step 1: Retrieve points that contain system failure
+          indexSystemFailure = np.where(np.logical_or(data[2,:]<self.target['low'], data[2,:]>self.target['high']))
+          dataSystemFailure  = np.delete(data, indexSystemFailure,  axis=1)
+          
+          # Step 2: Retrieve points from Step 1 that contain component reliability values equal to 1 (minusValues) and 0 (plusValues)
+          minusValues     = np.where(np.logical_or(dataSystemFailure[1,:]<self.variables[variable]['R1low'], dataSystemFailure[1,:]>self.variables[variable]['R1high']))
+          plusValues      = np.where(np.logical_or(dataSystemFailure[1,:]<self.variables[variable]['R0low'], dataSystemFailure[1,:]>self.variables[variable]['R0high']))
+          dataSystemMinus = np.delete(dataSystemFailure, minusValues, axis=1)
+          dataSystemPlus  = np.delete(dataSystemFailure, plusValues , axis=1)
+  
+          # Step 3: Retrieve points from original dataset that contain component reliability values equal to 1 (minusValues) and 0 (plusValues)
+          indexComponentFailureMinus = np.where(np.logical_or(data[1,:]<self.variables[variable]['R1low'], data[1,:]>self.variables[variable]['R1high']))
+          indexComponentFailurePlus  = np.where(np.logical_or(data[1,:]<self.variables[variable]['R0low'], data[1,:]>self.variables[variable]['R0high']))
+          dataComponentMinus = np.delete(data, indexComponentFailureMinus, axis=1)
+          dataComponentPlus  = np.delete(data, indexComponentFailurePlus,  axis=1)
+  
+          # Step 4: Sum pb weights for the subsets retrieved in Steps 1 2 and 3
+  
+          # R0 = pb of system failure
+          Rvalues[inp['name']][variable]['R0']     = np.sum(dataSystemFailure[0,:])
+          # Rminus = pb of system failure given component reliability is 1
+          Rvalues[inp['name']][variable]['Rminus'] = np.sum(dataSystemMinus[0,:])/np.sum(dataComponentMinus[0,:])
+          # Rplus = pb of system failure given component reliability is 0
+          Rvalues[inp['name']][variable]['Rplus']  = np.sum(dataSystemPlus[0,:]) /np.sum(dataComponentPlus[0,:])
+        else:
+          data=np.zeros((2,N))
+          data[0] = pbWeights
+          data[1] = inp['data']['output'][self.target['targetID']]
+          
+          indexSystemFailure = np.where(np.logical_or(data[1,:]<self.target['low'], data[1,:]>self.target['high']))
+          dataSystemFailure  = np.delete(data, indexSystemFailure,  axis=1) 
+          Rvalues[inp['name']][variable] ['R0'] = Rvalues[inp['name']][variable]['Rminus'] = Rvalues[inp['name']][variable]['Rplus'] = np.sum(dataSystemFailure[0,:]) 
+        
+        print(str(variable) + " R0 : " + str(Rvalues[inp['name']][variable]['R0']))
+        print(str(variable) + " R- : " + str(Rvalues[inp['name']][variable]['Rminus']))
+        print(str(variable) + " R+ : " + str(Rvalues[inp['name']][variable]['Rplus']))
+          
+        # Step 5: Calculate RRW, RAW, FV, B for each variable and for each data set
+        #measures[inp['name']][variable]['RRW'] = R0/Rminus
+        #measures[inp['name']][variable]['RAW'] = Rplus/R0
+        #measures[inp['name']][variable]['FV']  = (R0-Rminus)/R0
+        #measures[inp['name']][variable]['B']   = Rplus-Rminus
+      
+    #Step 6: Determine global values for RRW, RAW, FV, B 
+    RvaluesMacro = {}
+    for variable in self.variables:
+      RvaluesMacro[variable] = {}
+      RvaluesMacro[variable]['R0']  = 0
+      RvaluesMacro[variable]['Rminus'] = 0
+      RvaluesMacro[variable]['Rplus']  = 0
+      for inp in inputDic:
+        if inp['name'] in self.IEdata.keys():
+          multiplier = self.IEdata[inp['name']]
+        else:
+          multiplier = 1.0
+          self.raiseAWarning('RiskMeasuresDiscrete Interfaced Post-Processor: the dataObject ' + str (inp['name']) + ' does not have the frequency of the IE specified. It is assumed that the frequency of the IE is 1.0')
+        RvaluesMacro[variable]['R0']     += multiplier * Rvalues[inp['name']][variable]['R0']
+        RvaluesMacro[variable]['Rminus'] += multiplier * Rvalues[inp['name']][variable]['Rminus']
+        RvaluesMacro[variable]['Rplus']  += multiplier * Rvalues[inp['name']][variable]['Rplus']         
+        
+    
       if 'RRW' in self.measures:
-        outputDic['data']['output'][variable + '_RRW'] = np.asanyarray([RRW])
+        RRW = outputDic['data']['output'][variable + '_RRW'] = np.asanyarray([RvaluesMacro[variable]['R0']/RvaluesMacro[variable]['Rminus']])
         self.raiseADebug(str(variable) + ' RRW = ' + str(RRW))
       if 'RAW' in self.measures:
-        outputDic['data']['output'][variable + '_RAW'] = np.asanyarray([RAW])
+        RAW = outputDic['data']['output'][variable + '_RAW'] = np.asanyarray([RvaluesMacro[variable]['Rplus']/RvaluesMacro[variable]['R0']])
         self.raiseADebug(str(variable) + ' RAW = ' + str(RAW))
       if 'FV' in self.measures:
-        outputDic['data']['output'][variable + '_FV']  = np.asanyarray([FV])
+        FV = outputDic['data']['output'][variable + '_FV']  = np.asanyarray([(RvaluesMacro[variable]['R0']-RvaluesMacro[variable]['Rminus'])/RvaluesMacro[variable]['R0']])
         self.raiseADebug( str(variable) + ' FV = ' + str(FV))
       if 'B' in self.measures:
-        outputDic['data']['output'][variable + '_B']   = np.asanyarray([B])
+        B = outputDic['data']['output'][variable + '_B']   = np.asanyarray([RvaluesMacro[variable]['Rplus']-RvaluesMacro[variable]['Rminus']])
         self.raiseADebug(str(variable) + ' B  = ' + str(B))
 
-        outputDic['data']['input'][variable + '_avg'] = np.asanyarray([np.sum(dataSystemMinus[0,:])])
-
-      outputDic['metadata'] = copy.deepcopy(inp['metadata'])
-=======
-        R0     = np.sum(dataSystemFailure[0,:])
-        # Rminus = pb of system failure given component reliability is 1
-        Rminus = np.sum(dataSystemMinus[0,:])/np.sum(dataComponentMinus[0,:])
-        # Rplus = pb of system failure given component reliability is 0
-        Rplus  = np.sum(dataSystemPlus[0,:]) /np.sum(dataComponentPlus[0,:])
-
-        # Step 5: Calculate RRW, RAW, FV, B
-        RRW = R0/Rminus
-        RAW = Rplus/R0
-        FV  = (R0-Rminus)/R0
-        B   = Rplus-Rminus
-
-        if 'RRW' in self.measures:
-          outputDic['data']['output'][variable + '_RRW'] = np.asanyarray([RRW])
-          self.raiseADebug(str(variable) + ' RRW = ' + str(RRW))
-        if 'RAW' in self.measures:
-          outputDic['data']['output'][variable + '_RAW'] = np.asanyarray([RAW])
-          self.raiseADebug(str(variable) + ' RAW = ' + str(RAW))
-        if 'FV' in self.measures:
-          outputDic['data']['output'][variable + '_FV']  = np.asanyarray([FV])
-          self.raiseADebug( str(variable) + ' FV = ' + str(FV))
-        if 'B' in self.measures:
-          outputDic['data']['output'][variable + '_B']   = np.asanyarray([B])
-          self.raiseADebug(str(variable) + ' B  = ' + str(B))
-
-        outputDic['data']['input'][variable + '_avg'] = np.asanyarray([np.sum(dataSystemMinus[0,:])])
-
-      outputDic['metadata'] = copy.deepcopy(inputDic['metadata'])
->>>>>>> 44696117
-
-      return outputDic
-
+      outputDic['data']['input'][variable + '_avg'] = np.asanyarray([np.sum(dataSystemMinus[0,:])])
+
+    outputDic['metadata'] = copy.deepcopy(inp['metadata'])
+
+
+    return outputDic
+
