--- conflicted
+++ resolved
@@ -328,14 +328,8 @@
             try:  self.initSeed = int(childChild.text)
             except ValueError: self.raiseAnError(IOError,'reading the attribute for the sampler '+self.name+' it was not possible to perform the conversion to integer for the attribute initialSeed with value ' + str(childChild.text))
           elif childChild.tag == "reseedEachIteration":
-<<<<<<< HEAD
-            if childChild.text.lower() in utils.stringsThatMeanTrue(): self.reseedAtEachIteration = True
-=======
             if childChild.text.lower() in utils.stringsThatMeanTrue():
               self.reseedAtEachIteration = True
-          elif childChild.tag == "samplingType":
-            self.samplingType = childChild.text
->>>>>>> c48d3952
           elif childChild.tag == "distInit":
             for childChildChild in childChild:
               NDdistData = {}
@@ -347,11 +341,6 @@
                 else:
                   self.raiseAnError(IOError,'Unknown tag '+childChildChildChild.tag+' .Available are: initialGridDisc and tolerance!')
               self.NDSamplingParams[childChildChild.attrib['name']] = NDdistData
-<<<<<<< HEAD
-=======
-          else:
-            self.raiseAnError(IOError,'Unknown tag '+child.tag+' .Available are: limit, initialSeed, samplingType, reseedEachIteration and distInit!')
->>>>>>> c48d3952
 
   def endJobRunnable(self):
     """
