"""
Module where the base class and the specialization of different type of Model are
"""
#for future compatibility with Python 3--------------------------------------------------------------
from __future__ import division, print_function, unicode_literals, absolute_import
import warnings
warnings.simplefilter('default',DeprecationWarning)
#End compatibility block for Python 3----------------------------------------------------------------

#External Modules------------------------------------------------------------------------------------
import os
import copy
import shutil
import numpy as np
import abc
import importlib
import inspect
import atexit
# to be removed
from scipy import spatial
# to be removed
#External Modules End--------------------------------------------------------------------------------

#Internal Modules------------------------------------------------------------------------------------
from BaseClasses import BaseType
from Assembler import Assembler
import SupervisedLearning
import PostProcessors #import returnFilterInterface
import CustomCommandExecuter
import utils
import mathUtils
import TreeStructure
import Files
#Internal Modules End--------------------------------------------------------------------------------

#class Model(BaseType):
class Model(utils.metaclass_insert(abc.ABCMeta,BaseType)):
  """
  A model is something that given an input will return an output reproducing some physical model
  it could as complex as a stand alone code, a reduced order model trained somehow or something
  externally build and imported by the user
  """
  validateDict                  = {}
  validateDict['Input'  ]       = []
  validateDict['Output' ]       = []
  validateDict['Sampler']       = []
  testDict                      = {}
  testDict                      = {'class':'','type':[''],'multiplicity':0,'required':False}
  #FIXME: a multiplicity value is needed to control role that can have different class
  #the possible inputs
  validateDict['Input'].append(testDict.copy())
  validateDict['Input'  ][0]['class'       ] = 'DataObjects'
  validateDict['Input'  ][0]['type'        ] = ['Point','PointSet','History','HistorySet']
  validateDict['Input'  ][0]['required'    ] = False
  validateDict['Input'  ][0]['multiplicity'] = 'n'
  validateDict['Input'].append(testDict.copy())
  validateDict['Input'  ][1]['class'       ] = 'Files'
  # FIXME there's lots of types that Files can be, so until XSD replaces this, commenting this out
  #validateDict['Input'  ][1]['type'        ] = ['']
  validateDict['Input'  ][1]['required'    ] = False
  validateDict['Input'  ][1]['multiplicity'] = 'n'
  #the possible outputs
  validateDict['Output'].append(testDict.copy())
  validateDict['Output' ][0]['class'       ] = 'DataObjects'
  validateDict['Output' ][0]['type'        ] = ['Point','PointSet','History','HistorySet']
  validateDict['Output' ][0]['required'    ] = False
  validateDict['Output' ][0]['multiplicity'] = 'n'
  validateDict['Output'].append(testDict.copy())
  validateDict['Output' ][1]['class'       ] = 'Databases'
  validateDict['Output' ][1]['type'        ] = ['HDF5']
  validateDict['Output' ][1]['required'    ] = False
  validateDict['Output' ][1]['multiplicity'] = 'n'
  validateDict['Output'].append(testDict.copy())
  validateDict['Output' ][2]['class'       ] = 'OutStreamManager'
  validateDict['Output' ][2]['type'        ] = ['Plot','Print']
  validateDict['Output' ][2]['required'    ] = False
  validateDict['Output' ][2]['multiplicity'] = 'n'
  #the possible samplers
  validateDict['Sampler'].append(testDict.copy())
  validateDict['Sampler'][0]['class'       ] ='Samplers'
  validateDict['Sampler'][0]['required'    ] = False
  validateDict['Sampler'][0]['multiplicity'] = 1
  validateDict['Sampler'][0]['type']         = ['MonteCarlo',
                                                'DynamicEventTree',
                                                'Stratified',
                                                'Grid',
                                                'LimitSurfaceSearch',
                                                'AdaptiveDynamicEventTree',
                                                'FactorialDesign',
                                                'ResponseSurfaceDesign',
                                                'SparseGridCollocation',
                                                'AdaptiveSparseGrid',
                                                'Sobol']

  @classmethod
  def generateValidateDict(cls):
    """This method generate a independent copy of validateDict for the calling class"""
    cls.validateDict = copy.deepcopy(Model.validateDict)

  @classmethod
  def specializeValidateDict(cls):
    """ This method should be overridden to describe the types of input accepted with a certain role by the model class specialization"""
    raise NotImplementedError('The class '+str(cls.__name__)+' has not implemented the method specializeValidateDict')

  @classmethod
  def localValidateMethod(cls,who,what):
    """
    This class method is called to test the compatibility of the class with its possible usage
    @in who: a string identifying the what is the role of what we are going to test (i.e. input, output etc)
    @in what: a list (or a general iterable) that will be playing the 'who' role
    """
    #counting successful matches
    if who not in cls.validateDict.keys(): raise IOError('The role '+str(who)+' does not exist in the class '+str(cls))
    for myItemDict in cls.validateDict[who]: myItemDict['tempCounter'] = 0
    for anItem in what:
      anItem['found'] = False
      for tester in cls.validateDict[who]:
        if anItem['class'] == tester['class']:
          if anItem['class']=='Files': #FIXME Files can accept any type, including None.
            tester['tempCounter']+=1
            anItem['found']=True
            break
          else:
            if anItem['type'] in tester['type']:
              tester['tempCounter'] +=1
              anItem['found']        = True
              break
    #testing if the multiplicity of the argument is correct
    for tester in cls.validateDict[who]:
      if tester['required']==True:
        if tester['multiplicity']=='n' and tester['tempCounter']<1:
          raise IOError('The number of time class = '+str(tester['class'])+' type= ' +str(tester['type'])+' is used as '+str(who)+' is improper')
        if tester['multiplicity']!='n' and tester['tempCounter']!=tester['multiplicity']:
          raise IOError('The number of time class = '+str(tester['class'])+' type= ' +str(tester['type'])+' is used as '+str(who)+' is improper')
    #testing if all argument to be tested have been found
    for anItem in what:
      if anItem['found']==False:
        raise IOError('It is not possible to use '+anItem['class']+' type= ' +anItem['type']+' as '+who)
    return True

  def __init__(self,runInfoDict):
    BaseType.__init__(self)
    self.subType  = ''
    self.runQueue = []
    self.printTag = 'MODEL'

  def _readMoreXML(self,xmlNode):
    try: self.subType = xmlNode.attrib['subType']
    except KeyError:
      self.raiseADebug(" Failed in Node: "+str(xmlNode),verbostiy='silent')
      self.raiseAnError(IOError,'missed subType for the model '+self.name)
    del(xmlNode.attrib['subType'])

  def localInputAndChecks(self,xmlNode):
    """place here the additional reading, remember to add initial parameters in the method localAddInitParams"""

  def addInitParams(self,tempDict):
    tempDict['subType'] = self.subType

  def localAddInitParams(self,tempDict):
    """use this function to export to the printer in the base class the additional PERMANENT your local class have"""

  def initialize(self,runInfo,inputs,initDict=None):
    """ this needs to be over written if a re initialization of the model is need it gets called at every beginning of a step
    after this call the next one will be run
    @ In, runInfo is the run info from the jobHandler
    @ In, inputs is a list containing whatever is passed with an input role in the step
    @ In, initDict, optional, dictionary of all objects available in the step is using this model
    """
    pass

  @abc.abstractmethod
  def createNewInput(self,myInput,samplerType,**Kwargs):
    """
    this function have to return a new input that will be submitted to the model, it is called by the sampler
    @in myInput the inputs (list) to start from to generate the new one
    @in samplerType is the type of sampler that is calling to generate a new input
    @in **Kwargs is a dictionary that contains the information coming from the sampler,
         a mandatory key is the sampledVars'that contains a dictionary {'name variable':value}
    @return the new input in a list form
    """
    return [(copy.copy(Kwargs))]

  @abc.abstractmethod
  def run(self,Input,jobHandler):
    """
    This call should be over loaded and should not return any results,
    possible it places a run one of the jobhadler lists!!!
    @in inputs is a list containing whatever is passed with an input role in the step
    @in jobHandler an instance of jobhandler that might be possible used to append a job for parallel running
    """
    pass

  def collectOutput(self,collectFrom,storeTo):
    """
    This call collect the output of the run
    @in collectFrom: where the output is located, the form and the type is model dependent but should be compatible with the storeTo.addOutput method.
    """
    #if a addOutput is present in nameSpace of storeTo it is used
    if 'addOutput' in dir(storeTo): storeTo.addOutput(collectFrom)
    else                          : self.raiseAnError(IOError,'The place where to store the output has not a addOutput method')

  def getAdditionalInputEdits(self,inputInfo):
    """
    Collects additional edits for the sampler to use when creating a new input.  By default does nothing.
    @ In, inputInfo, dictionary in which to add edits
    @ Out, None.
    """
    pass
#
#
#
class Dummy(Model):
  """
  this is a dummy model that just return the effect of the sampler. The values reported as input in the output
  are the output of the sampler and the output is the counter of the performed sampling
  """
  def __init__(self,runInfoDict):
    Model.__init__(self,runInfoDict)
    self.admittedData = self.__class__.validateDict['Input' ][0]['type'] #the list of admitted data is saved also here for run time checks
    #the following variable are reset at each call of the initialize method
    self.printTag = 'DUMMY MODEL'

  @classmethod
  def specializeValidateDict(cls):
    cls.validateDict['Input' ]                    = [cls.validateDict['Input' ][0]]
    cls.validateDict['Input' ][0]['type'        ] = ['Point','PointSet']
    cls.validateDict['Input' ][0]['required'    ] = True
    cls.validateDict['Input' ][0]['multiplicity'] = 1
    cls.validateDict['Output'][0]['type'        ] = ['Point','PointSet']

  def _manipulateInput(self,dataIn):
    if len(dataIn)>1: self.raiseAnError(IOError,'Only one input is accepted by the model type '+self.type+' with name '+self.name)
    if type(dataIn[0])!=tuple: inRun = self._inputToInternal(dataIn[0]) #this might happen when a single run is used and the input it does not come from self.createNewInput
    else:                      inRun = dataIn[0][0]
    return inRun

  def _inputToInternal(self,dataIN,full=False):
    """Transform it in the internal format the provided input. dataIN could be either a dictionary (then nothing to do) or one of the admitted data"""
    #self.raiseADebug('wondering if a dictionary compatibility should be kept','FIXME')
    if  type(dataIN).__name__ !='dict':
      if dataIN.type not in self.admittedData: self.raiseAnError(IOError,self,'type "'+dataIN.type+'" is not compatible with the model "' + self.type + '" named "' + self.name+'"!')
    if full==True:  length = 0
    if full==False: length = -1
    localInput = {}
    if type(dataIN)!=dict:
      for entries in dataIN.getParaKeys('inputs' ):
        if not dataIN.isItEmpty(): localInput[entries] = copy.copy(np.array(dataIN.getParam('input' ,entries))[length:])
        else:                      localInput[entries] = None
      for entries in dataIN.getParaKeys('outputs'):
        if not dataIN.isItEmpty(): localInput[entries] = copy.copy(np.array(dataIN.getParam('output',entries))[length:])
        else:                      localInput[entries] = None
      #Now if an OutputPlaceHolder is used it is removed, this happens when the input data is not representing is internally manufactured
      if 'OutputPlaceHolder' in dataIN.getParaKeys('outputs'): localInput.pop('OutputPlaceHolder') # this remove the counter from the inputs to be placed among the outputs
    else: localInput = dataIN #here we do not make a copy since we assume that the dictionary is for just for the model usage and any changes are not impacting outside
    return localInput

  def createNewInput(self,myInput,samplerType,**Kwargs):
    """
    here only Point and PointSet are accepted a local copy of the values is performed.
    For a Point all value are copied, for a PointSet only the last set of entry
    The copied values are returned as a dictionary back
    """
    if len(myInput)>1: self.raiseAnError(IOError,'Only one input is accepted by the model type '+self.type+' with name'+self.name)
    inputDict = self._inputToInternal(myInput[0])
    #test if all sampled variables are in the inputs category of the data
    if set(list(Kwargs['SampledVars'].keys())+list(inputDict.keys())) != set(list(inputDict.keys())):
      self.raiseAnError(IOError,'When trying to sample the input for the model '+self.name+' of type '+self.type+' the sampled variable are '+str(Kwargs['SampledVars'].keys())+' while the variable in the input are'+str(inputDict.keys()))
    for key in Kwargs['SampledVars'].keys(): inputDict[key] = np.atleast_1d(Kwargs['SampledVars'][key])
    if any(None in val for val in inputDict.values()): self.raiseAnError(IOError,'While preparing the input for the model '+self.type+' with name '+self.name+' found a None input variable '+ str(inputDict.items()))
    #the inputs/outputs should not be store locally since they might be used as a part of a list of input for the parallel runs
    #same reason why it should not be used the value of the counter inside the class but the one returned from outside as a part of the input
    return [(inputDict)],copy.deepcopy(Kwargs)

  def run(self,Input,jobHandler):
    """
    The input is a list of one element.
    The element is either a tuple of two dictionary [(InputDictionary, OutputDictionary)] if the input has been created by the  self.createNewInput
    otherwise is one of the accepted data.
    The first is the input the second the output. The output is just the counter
    """
    #this set of test is performed to avoid that if used in a single run we come in with the wrong input structure since the self.createNewInput is not called
    inRun = self._manipulateInput(Input[0])
    def lambdaReturnOut(inRun,prefix): return {'OutputPlaceHolder':np.atleast_1d(np.float(prefix))}
    #lambdaReturnOut = lambda inRun: {'OutputPlaceHolder':np.atleast_1d(np.float(Input[1]['prefix']))}
    jobHandler.submitDict['Internal']((inRun,Input[1]['prefix']),lambdaReturnOut,str(Input[1]['prefix']),metadata=Input[1], modulesToImport = self.mods)

  def collectOutput(self,finishedJob,output):
    if finishedJob.returnEvaluation() == -1: self.raiseAnError(AttributeError,"No available Output to collect (Run probabably is not finished yet)")
    evaluation = finishedJob.returnEvaluation()
    if type(evaluation[1]).__name__ == "tuple": outputeval = evaluation[1][0]
    else                                      : outputeval = evaluation[1]
    exportDict = {'inputSpaceParams':evaluation[0],'outputSpaceParams':outputeval,'metadata':finishedJob.returnMetadata()}
    if output.type == 'HDF5': output.addGroupDataObjects({'group':self.name+str(finishedJob.identifier)},exportDict,False)
    else:
      for key in exportDict['inputSpaceParams' ] :
        if key in output.getParaKeys('inputs') : output.updateInputValue (key,exportDict['inputSpaceParams' ][key])
      for key in exportDict['outputSpaceParams'] :
        if key in output.getParaKeys('outputs'): output.updateOutputValue(key,exportDict['outputSpaceParams'][key])
      for key in exportDict['metadata'] : output.updateMetadata(key,exportDict['metadata'][key])
#
#
#
class ROM(Dummy):
  """ROM stands for Reduced Order Model. All the models here, first learn than predict the outcome"""
  @classmethod
  def specializeValidateDict(cls):
    cls.validateDict['Input' ]                    = [cls.validateDict['Input' ][0]]
    cls.validateDict['Input' ][0]['required'    ] = True
    cls.validateDict['Input' ][0]['multiplicity'] = 1
    cls.validateDict['Output'][0]['type'        ] = ['Point','PointSet','HistorySet']

  def __init__(self,runInfoDict):
    Dummy.__init__(self,runInfoDict)
    self.initializationOptionDict = {}          # ROM initialization options
    self.amITrained                = False      # boolean flag, is the ROM trained?
    self.howManyTargets            = 0          # how many targets?
    self.SupervisedEngine          = {}         # dict of ROM instances (== number of targets => keys are the targets)
    self.printTag = 'ROM MODEL'
    
  def __getstate__(self):
    """
    Overwrite state (for pickle-ing)
    we do not pickle the HDF5 (C++) instance
    but only the info to re-load it
    """
    # capture what is normally pickled
    state = self.__dict__.copy()
    if not self.amITrained:
      a = state.pop("SupervisedEngine")
      del a
    return state

  def __setstate__(self, newstate):
    self.__dict__.update(newstate)
    if not self.amITrained:
      #this can't be accurate, since in readXML the 'Target' keyword is set to a single target
      targets = self.initializationOptionDict['Target'].split(',')
      self.howManyTargets = len(targets)
      self.SupervisedEngine = {}
      
      for target in targets:
        self.initializationOptionDict['Target'] = target
        self.SupervisedEngine[target] =  SupervisedLearning.returnInstance(self.subType,self,**self.initializationOptionDict)
        #restore targets to initialization option dict
        self.initializationOptionDict['Target'] = ','.join(targets)

  def _readMoreXML(self,xmlNode):
    Dummy._readMoreXML(self, xmlNode)
    for child in xmlNode:
      if child.attrib:
        if child.tag not in self.initializationOptionDict.keys():
          self.initializationOptionDict[child.tag]={}
        self.initializationOptionDict[child.tag][child.text]=child.attrib
      else:
        try: self.initializationOptionDict[child.tag] = int(child.text)
        except ValueError:
          try: self.initializationOptionDict[child.tag] = float(child.text)
          except ValueError: self.initializationOptionDict[child.tag] = child.text
    #the ROM is instanced and initialized
    # check how many targets
    if not 'Target' in self.initializationOptionDict.keys(): self.raiseAnError(IOError,'No Targets specified!!!')
    targets = self.initializationOptionDict['Target'].split(',')
    print('targets' +str(targets))
    self.howManyTargets = len(targets)

    for target in targets:
      self.initializationOptionDict['Target'] = target
<<<<<<< HEAD
      self.SupervisedEngine[target] = SupervisedLearning.returnInstance(self.subType,self,**self.initializationOptionDict)

    
    self.mods.extend(utils.returnImportModuleString(inspect.getmodule(self.SupervisedEngine.values()[0])))
    self.mods.extend(utils.returnImportModuleString(inspect.getmodule(SupervisedLearning)))
=======
      self.SupervisedEngine[target] =  SupervisedLearning.returnInstance(self.subType,self,**self.initializationOptionDict)
    # extend the list of modules this ROM depen on
    self.mods = self.mods + list(set(utils.returnImportModuleString(inspect.getmodule(self.SupervisedEngine.values()[0]),True)) - set(self.mods))
    self.mods = self.mods + list(set(utils.returnImportModuleString(inspect.getmodule(SupervisedLearning),True)) - set(self.mods))
>>>>>>> 8567a36a
    #restore targets to initialization option dict
    self.initializationOptionDict['Target'] = ','.join(targets)

  def printXML(self,options=None):
    '''
      Called by the OutStreamPrint object to cause the ROM to print itself to file.
      @ In, options, the options to use in printing, including filename, things to print, etc.
    '''
    if options:
      if ('filenameroot' in options.keys()): filenameLocal = options['filenameroot']
      else: filenameLocal = self.name + '_dump'
    else: options={}
    tree=self._localBuildPrintTree(options)
    msg=tree.stringNodeTree()
    file(filenameLocal+'.xml','w').writelines(msg)
    self.raiseAMessage('ROM XML printed to "'+filenameLocal+'"')

  def _localBuildPrintTree(self,options=None):
    node = TreeStructure.Node('ReducedOrderModel')
    tree = TreeStructure.NodeTree(node)
    #tree._setrootnode(node)
    if 'target' in options.keys():
      targets = options['target'].split(',')
    else:
      targets = 'all'
    if 'all' in targets:
      targets = list(key for key in self.SupervisedEngine.keys())
    for key,target in self.SupervisedEngine.items():
      if key in targets:
        target.printXML(node,options)
    return tree

  def reset(self):
    """
    Reset the ROM
    @ In,  None
    @ Out, None
    """
    for instrom in self.SupervisedEngine.values(): instrom.reset()
    self.amITrained   = False

  def addInitParams(self,originalDict):
    """the ROM setting parameters are added"""
    ROMdict = {}
    for target, instrom in self.SupervisedEngine.items(): 
      ROMdict[self.name + '|' + target] = instrom.returnInitialParameters()
    for key in ROMdict.keys(): 
      originalDict[key] = ROMdict[key]

  def train(self,trainingSet):
    """Here we do the training of the ROM"""
    """Fit the model according to the given training data.
    @in X : {array-like, sparse matrix}, shape = [n_samples, n_features] Training vector, where n_samples in the number of samples and n_features is the number of features.
    @in y : array-like, shape = [n_samples] Target vector relative to X class_weight : {dict, 'auto'}, optional Weights associated with classes. If not given, all classes
            are supposed to have weight one."""
    if type(trainingSet).__name__ == 'ROM':
      self.howManyTargets           = copy.deepcopy(trainingSet.howManyTargets)
      self.initializationOptionDict = copy.deepcopy(trainingSet.initializationOptionDict)
      self.trainingSet              = copy.copy(trainingSet.trainingSet)
      self.amITrained               = copy.deepcopy(trainingSet.amITrained)
      self.SupervisedEngine         = copy.deepcopy(trainingSet.SupervisedEngine)
    else:
      if trainingSet.type == "PointSet":
        
        self.trainingSet = copy.copy(self._inputToInternal(trainingSet,full=True))
        self.amITrained = True
        for instrom in self.SupervisedEngine.values():
          instrom.train(self.trainingSet)
          self.aimITrained = self.amITrained and instrom.amITrained
        self.raiseADebug('add self.amITrained to currentParamters','FIXME')
      
      elif trainingSet.type == "HistorySet":
        
        #template=copy.deepcopy(self.SupervisedEngine)
        self.SupervisedEngine = []
      
        outKeys = trainingSet.getParaKeys('outputs')
        targets = self.initializationOptionDict['Target'].split(',')
        
        # check that all histories have the same length
        
        for t in trainingSet.getParametersValues('outputs'):
          if t==1:
            numberOfTimeStep = len(trainingSet.getParametersValues('outputs')[t][outKeys[0]])
          else:
            if numberOfTimeStep != len(trainingSet.getParametersValues('outputs')[t][outKeys[0]]):
              self.raiseAnError(IOError,'DataObject '+trainingSet.type+' can not be used to train a ROM: length of HistorySet is not consistent')

        # train the ROM
        for ts in range(numberOfTimeStep):
          trainingSet_timeSnapShot = mathUtils.historySetWindow(trainingSet,ts)
          newRom = {}
          for target in targets:
            self.initializationOptionDict['Target'] = target
            newRom[target] =  SupervisedLearning.returnInstance(self.subType,self,**self.initializationOptionDict)
          for instrom in newRom.values():
            instrom.train(trainingSet_timeSnapShot)
            self.aimITrained = self.amITrained and instrom.amITrained
          self.SupervisedEngine.append(newRom)  
      else:
        self.raiseAnError(IOError,'DataObject '+trainingSet.type+' can not be used to train a ROM')
      

  def confidence(self,request,target = None):
    """
    This is to get a value that is inversely proportional to the confidence that we have
    forecasting the target value for the given set of features. The reason to chose the inverse is because
    in case of normal distance this would be 1/distance that could be infinity
    @ In, request, datatype, feature coordinates (request)
    @ In, target, string, optional, target name (by default the first target entered in the input file)
    """
    inputToROM = self._inputToInternal(request)
    if target != None: return self.SupervisedEngine[target].confidence(inputToROM)
    else             : return self.SupervisedEngine.values()[0].confidence(inputToROM)

  def evaluate(self,request, target = None, timeInst = None):
    """
    when the ROM is used directly without need of having the sampler passing in the new values evaluate instead of run should be used
    @ In, request, datatype, feature coordinates (request)
    @ In, target, string, optional, target name (by default the first target entered in the input file)
    """
    inputToROM = self._inputToInternal(request)
    if target != None: 
      if timeInst == None:
        return self.SupervisedEngine[target].evaluate(inputToROM)
      else:
        return self.SupervisedEngine[timeInst][target].evaluate(inputToROM)
    else: 
      if timeInst == None:
        return self.SupervisedEngine.values()[0].evaluate(inputToROM)
      else:
        return self.SupervisedEngine[timeInst].values()[0].evaluate(inputToROM)

  def __externalRun(self,inRun):
    returnDict = {}

    if type(self.SupervisedEngine) is list:
      targets = self.SupervisedEngine[0].keys()
      for target in targets:
        returnDict[target] = np.zeros(0)
        
      for ts in range(len(self.SupervisedEngine)):  
        for target in targets:
          returnDict[target] = np.append(returnDict[target],self.evaluate(inRun,target,ts))   
    else:
      for target in self.SupervisedEngine.keys(): 
        returnDict[target] = self.evaluate(inRun,target)
    
    return returnDict

  def run(self,Input,jobHandler):
    """This call run a ROM as a model"""
    inRun = self._manipulateInput(Input[0])
    jobHandler.submitDict['Internal']((inRun,), self.__externalRun, str(Input[1]['prefix']), metadata=Input[1], modulesToImport=self.mods)
#
#
#
class ExternalModel(Dummy):
  """ External model class: this model allows to interface with an external python module"""
  @classmethod
  def specializeValidateDict(cls):
    #one data is needed for the input
    #cls.raiseADebug('think about how to import the roles to allowed class for the external model. For the moment we have just all')
    pass

  def __init__(self,runInfoDict):
    """
    Constructor
    @ In, None
    @ Out, None
    """
    Dummy.__init__(self,runInfoDict)
    self.sim                      = None
    self.modelVariableValues      = {}                                                                                                       # dictionary of variable values for the external module imported at runtime
    self.modelVariableType        = {}                                                                                                       # dictionary of variable types, used for consistency checks
    self._availableVariableTypes = ['float','bool','int','ndarray','float16','float32','float64','float128','int16','int32','int64','bool8'] # available data types
    self._availableVariableTypes = self._availableVariableTypes + ['numpy.'+item for item in self._availableVariableTypes]                   # as above
    self.printTag                 = 'EXTERNAL MODEL'
    self.initExtSelf              = utils.Object()
    self.workingDir = runInfoDict['WorkingDir']


  def initialize(self,runInfo,inputs,initDict=None):
    """
    Initialize method for the model
    @ In, runInfo is the run info from the jobHandler
    @ In, inputs is a list containing whatever is passed with an input role in the step
    @ In, initDict, optional, dictionary of all objects available in the step is using this model
    """
    for key in self.modelVariableType.keys(): self.modelVariableType[key] = None
    if 'initialize' in dir(self.sim): self.sim.initialize(self.initExtSelf,runInfo,inputs)
    Dummy.initialize(self, runInfo, inputs)
    self.mods.extend(utils.returnImportModuleString(inspect.getmodule(self.sim)))

  def createNewInput(self,myInput,samplerType,**Kwargs):
    """
    Function to create a new input, through the info contained in Kwargs
    @ In, myInput, list of original inputs
    @ In, samplerType, string, sampler type (e.g. MonteCarlo, DET, etc.)
    @ In, Kwargs, dictionary containing information useful for creation of a newer input (e.g. sampled variables, etc.)
    """
    modelVariableValues ={}
    for key in Kwargs['SampledVars'].keys(): modelVariableValues[key] = Kwargs['SampledVars'][key]
    if 'createNewInput' in dir(self.sim):
      extCreateNewInput = self.sim.createNewInput(self,myInput,samplerType,**Kwargs)
      if extCreateNewInput== None: self.raiseAnError(AttributeError,'in external Model '+self.ModuleToLoad+' the method createNewInput must return something. Got: None')
      return ([(extCreateNewInput)],copy.deepcopy(Kwargs)),copy.copy(modelVariableValues)
    else: return Dummy.createNewInput(self, myInput,samplerType,**Kwargs),copy.copy(modelVariableValues)

  def _readMoreXML(self,xmlNode):
    """
    Function to read the peace of input belongs to this model
    @ In, xmlTree object, xml node containg the peace of input that belongs to this model
    """
    Model._readMoreXML(self, xmlNode)
    if 'ModuleToLoad' in xmlNode.attrib.keys():
      self.ModuleToLoad = str(xmlNode.attrib['ModuleToLoad'])
      moduleToLoadString, self.ModuleToLoad = utils.identifyIfExternalModelExists(self, self.ModuleToLoad, self.workingDir)
    else: self.raiseAnError(IOError,'ModuleToLoad not provided for module externalModule')
    # load the external module and point it to self.sim
    self.sim = utils.importFromPath(moduleToLoadString,self.messageHandler.getDesiredVerbosity(self)>1)
    # check if there are variables and, in case, load them
    for son in xmlNode:
      if son.tag=='variable':
        if len(son.attrib.keys()) > 0: self.raiseAnError(IOError,'the block '+son.tag+' named '+son.text+' should not have attributes!!!!!')
        self.modelVariableType[son.text] = None
    # check if there are other information that the external module wants to load
    if '_readMoreXML' in dir(self.sim): self.sim._readMoreXML(self,xmlNode)

  def __externalRun(self, Input, modelVariables):
    """
    Method that performs the actual run of the imported external model (separated from run method for parallelization purposes)
    @ In, Input, list, list of the inputs needed for running the model
    """
    externalSelf        = utils.Object()
    #self.sim=__import__(self.ModuleToLoad)
    modelVariableValues = {}
    for key in self.modelVariableType.keys(): modelVariableValues[key] = None
    for key,value in self.initExtSelf.__dict__.items():
      CustomCommandExecuter.execCommand('self.'+ key +' = copy.copy(object)',self=externalSelf,object=value)  # exec('externalSelf.'+ key +' = copy.copy(value)')
      modelVariableValues[key] = copy.copy(value)
    for key in Input.keys(): modelVariableValues[key] = copy.copy(Input[key])
    if 'createNewInput' not in dir(self.sim):
      for key in Input.keys(): modelVariableValues[key] = copy.copy(Input[key])
      for key in self.modelVariableType.keys() : CustomCommandExecuter.execCommand('self.'+ key +' = copy.copy(object["'+key+'"])',self=externalSelf,object=modelVariableValues) #exec('externalSelf.'+ key +' = copy.copy(modelVariableValues[key])')  #self.__uploadSolution()
    self.sim.run(externalSelf, Input)
    for key in self.modelVariableType.keys()   : CustomCommandExecuter.execCommand('object["'+key+'"]  = copy.copy(self.'+key+')',self=externalSelf,object=modelVariableValues) #exec('modelVariableValues[key]  = copy.copy(externalSelf.'+key+')') #self.__pointSolution()
    for key in self.initExtSelf.__dict__.keys(): CustomCommandExecuter.execCommand('self.' +key+' = copy.copy(object.'+key+')',self=self.initExtSelf,object=externalSelf) #exec('self.initExtSelf.' +key+' = copy.copy(externalSelf.'+key+')')
    if None in self.modelVariableType.values():
      errorfound = False
      for key in self.modelVariableType.keys():
        self.modelVariableType[key] = type(modelVariableValues[key]).__name__
        if self.modelVariableType[key] not in self._availableVariableTypes:
          if not errorfound: self.raiseADebug('Unsupported type found. Available ones are: '+ str(self._availableVariableTypes).replace('[','').replace(']', ''),verbosity='silent')
          errorfound = True
          self.raiseADebug('variable '+ key+' has an unsupported type -> '+ self.modelVariableType[key],verbosity='silent')
      if errorfound: self.raiseAnError(RuntimeError,'Errors detected. See above!!')
    return copy.copy(modelVariableValues),self

  def run(self,Input,jobHandler):
    """
    Method that performs the actual run of the imported external model
    @ In, Input, list, list of the inputs needed for running the model
    @ In, jobHandler, jobHandler object, jobhandler instance
    """
    inRun = copy.copy(self._manipulateInput(Input[0][0]))
    jobHandler.submitDict['Internal']((inRun,Input[1],),self.__externalRun,str(Input[0][1]['prefix']),metadata=Input[0][1], modulesToImport = self.mods)

  def collectOutput(self,finishedJob,output):
    """
    Method that collects the outputs from the previous run
    @ In, finishedJob, InternalRunner object, instance of the run just finished
    @ In, output, "DataObjects" object, output where the results of the calculation needs to be stored
    """
    if finishedJob.returnEvaluation() == -1:
      #is it still possible for the run to not be finished yet?  Should we be erroring out if so?
      self.raiseAnError(RuntimeError,"No available Output to collect (Run probabably failed or is not finished yet)")
    def typeMatch(var,varTypeStr):
      typeVar = type(var)
      return typeVar.__name__ == varTypeStr or \
        typeVar.__module__+"."+typeVar.__name__ == varTypeStr
    # check type consistency... This is needed in order to keep under control the external model... In order to avoid problems in collecting the outputs in our internal structures
    instanciatedSelf = finishedJob.returnEvaluation()[1][1]
    outcomes         = finishedJob.returnEvaluation()[1][0]
    for key in instanciatedSelf.modelVariableType.keys():
      if not (typeMatch(outcomes[key],instanciatedSelf.modelVariableType[key])):
        self.raiseAnError(RuntimeError,'type of variable '+ key + ' is ' + str(type(outcomes[key]))+' and mismatches with respect to the input ones (' + instanciatedSelf.modelVariableType[key] +')!!!')
    Dummy.collectOutput(self, finishedJob, output)
#
#
#
class Code(Model):
  """this is the generic class that import an external code into the framework"""
  CodeInterfaces = importlib.import_module("CodeInterfaces")
  @classmethod
  def specializeValidateDict(cls):
    #FIXME think about how to import the roles to allowed class for the codes. For the moment they are not specialized by executable
    cls.validateDict['Input'] = [cls.validateDict['Input'][1]]

  def __init__(self,runInfoDict):
    Model.__init__(self,runInfoDict)
    self.executable         = ''   #name of the executable (abs path)
    self.preexec            = None   #name of the pre-executable, if any
    self.oriInputFiles      = []   #list of the original input files (abs path)
    self.workingDir         = ''   #location where the code is currently running
    self.outFileRoot        = ''   #root to be used to generate the sequence of output files
    self.currentInputFiles  = []   #list of the modified (possibly) input files (abs path)
    self.codeFlags          = None #flags that need to be passed into code interfaces(if present)
    #if alias are defined in the input it defines a mapping between the variable names in the framework and the one for the generation of the input
    #self.alias[framework variable name] = [input code name]. For Example, for a MooseBasedApp, the alias would be self.alias['internal_variable_name'] = 'Material|Fuel|thermal_conductivity'
    self.alias              = {}
    self.printTag           = 'CODE MODEL'
    self.lockedFileName     = "ravenLocked.raven"

  def _readMoreXML(self,xmlNode):
    """extension of info to be read for the Code(model) as well as the code interface, and creates the interface.
    @ In: xmlNode, node object
    @ Out: None.
    """
    Model._readMoreXML(self, xmlNode)
    self.clargs={'text':'', 'input':{'noarg':[]}, 'pre':'', 'post':''} #output:''
    self.fargs={'input':{}, 'output':'', 'moosevpp':''}
    for child in xmlNode:
      if child.tag =='executable':
        self.executable = str(child.text)
      if child.tag =='preexec':
        self.preexec = str(child.text)
      elif child.tag =='alias':
        # the input would be <alias variable='internal_variable_name'>Material|Fuel|thermal_conductivity</alias>
        if 'variable' in child.attrib.keys(): self.alias[child.attrib['variable']] = child.text
        else: self.raiseAnError(IOError,'not found the attribute variable in the definition of one of the alias for code model '+str(self.name))
      elif child.tag == 'clargs':
        argtype = child.attrib['type']      if 'type'      in child.attrib.keys() else None
        arg     = child.attrib['arg']       if 'arg'       in child.attrib.keys() else None
        ext     = child.attrib['extension'] if 'extension' in child.attrib.keys() else None
        if argtype == None: self.raiseAnError(IOError,'"type" for clarg not specified!')
        elif argtype == 'text':
          if ext != None: self.raiseAWarning('"text" nodes only accept "type" and "arg" attributes! Ignoring "extension"...')
          if arg == None: self.raiseAnError(IOError,'"arg" for clarg '+argtype+' not specified! Enter text to be used.')
          self.clargs['text']=arg
        elif argtype == 'input':
          if ext == None: self.raiseAnError(IOError,'"extension" for clarg '+argtype+' not specified! Enter filetype to be listed for this flag.')
          if arg == None: self.clargs['input']['noarg'].append(ext)
          else:
            if arg not in self.clargs['input'].keys(): self.clargs['input'][arg]=[]
            self.clargs['input'][arg].append(ext)
        elif argtype == 'output':
          if arg == None: self.raiseAnError(IOError,'"arg" for clarg '+argtype+' not specified! Enter flag for output file specification.')
          self.clargs['output'] = arg
        elif argtype == 'prepend':
          if ext != None: self.raiseAWarning('"prepend" nodes only accept "type" and "arg" attributes! Ignoring "extension"...')
          if arg == None: self.raiseAnError(IOError,'"arg" for clarg '+argtype+' not specified! Enter text to be used.')
          self.clargs['pre'] = arg
        elif argtype == 'postpend':
          if ext != None: self.raiseAWarning('"postpend" nodes only accept "type" and "arg" attributes! Ignoring "extension"...')
          if arg == None: self.raiseAnError(IOError,'"arg" for clarg '+argtype+' not specified! Enter text to be used.')
          self.clargs['post'] = arg
        else: self.raiseAnError(IOError,'clarg type '+argtype+' not recognized!')
      elif child.tag == 'fileargs':
        argtype = child.attrib['type']      if 'type'      in child.attrib.keys() else None
        arg     = child.attrib['arg']       if 'arg'       in child.attrib.keys() else None
        ext     = child.attrib['extension'] if 'extension' in child.attrib.keys() else None
        if argtype == None: self.raiseAnError(IOError,'"type" for filearg not specified!')
        elif argtype == 'input':
          if arg == None: self.raiseAnError(IOError,'filearg type "input" requires the template variable be specified in "arg" attribute!')
          if ext == None: self.raiseAnError(IOError,'filearg type "input" requires the auxiliary file extension be specified in "ext" attribute!')
          self.fargs['input'][arg]=[ext]
        elif argtype == 'output':
          if self.fargs['output']!='': self.raiseAnError(IOError,'output fileargs already specified!  You can only specify one output fileargs node.')
          if arg == None: self.raiseAnError(IOError,'filearg type "output" requires the template variable be specified in "arg" attribute!')
          self.fargs['output']=arg
        elif argtype.lower() == 'moosevpp':
          if self.fargs['moosevpp'] != '': self.raiseAnError(IOError,'moosevpp fileargs already specified!  You can only specify one moosevpp fileargs node.')
          if arg == None: self.raiseAnError(IOError,'filearg type "moosevpp" requires the template variable be specified in "arg" attribute!')
          self.fargs['moosevpp']=arg
        else: self.raiseAnError(IOError,'filearg type '+argtype+' not recognized!')
    if self.executable == '': self.raiseAnError(IOError,'not found the node <executable> in the body of the code model '+str(self.name))
    if '~' in self.executable: self.executable = os.path.expanduser(self.executable)
    abspath = os.path.abspath(self.executable)
    if os.path.exists(abspath):
      self.executable = abspath
    else: self.raiseAMessage('not found executable '+self.executable,'ExceptedError')
    if self.preexec is not None:
      if '~' in self.preexec: self.preexec = os.path.expanduser(self.preexec)
      abspath = os.path.abspath(self.preexec)
      if os.path.exists(abspath):
        self.preexec = abspath
      else: self.raiseAMessage('not found preexec '+self.preexec,'ExceptedError')
    self.code = Code.CodeInterfaces.returnCodeInterface(self.subType,self)
    self.code.readMoreXML(xmlNode)
    self.code.setInputExtension(list(a.strip('.') for b in (c for c in self.clargs['input'].values()) for a in b))
    self.code.addInputExtension(list(a.strip('.') for b in (c for c in self.fargs ['input'].values()) for a in b))
    self.code.addDefaultExtension()

  def addInitParams(self,tempDict):
    """extension of addInitParams for the Code(model)"""
    Model.addInitParams(self, tempDict)
    tempDict['executable']=self.executable
    for key, value in self.alias.items():
      tempDict['The code variable '+str(value)+' it is filled using the framework variable '] = key

  def addCurrentSetting(self,originalDict):
    """extension of addInitParams for the Code(model)"""
    originalDict['current working directory'] = self.workingDir
    originalDict['current output file root' ] = self.outFileRoot
    originalDict['current input file'       ] = self.currentInputFiles
    originalDict['original input file'      ] = self.oriInputFiles

  def getAdditionalInputEdits(self,inputInfo):
    """
    Adds input edits besides the sampledVars to the inputInfo dictionary. Called by the sampler.
    @ In, inputInfo, dictionary object
    @Out, None.
    """
    inputInfo['additionalEdits']=self.fargs

  def initialize(self,runInfoDict,inputFiles,initDict=None):
    """initialize some of the current setting for the runs and generate the working
       directory with the starting input files"""
    self.workingDir               = os.path.join(runInfoDict['WorkingDir'],runInfoDict['stepName']) #generate current working dir
    runInfoDict['TempWorkingDir'] = self.workingDir
    try: os.mkdir(self.workingDir)
    except OSError:
      self.raiseAWarning('current working dir '+self.workingDir+' already exists, this might imply deletion of present files')
      if utils.checkIfPathAreAccessedByAnotherProgram(self.workingDir,3.0): self.raiseAWarning('directory '+ self.workingDir + ' is likely used by another program!!! ')
      if utils.checkIfLockedRavenFileIsPresent(self.workingDir,self.lockedFileName): self.raiseAnError(RuntimeError, self, "another instance of RAVEN is running in the working directory "+ self.workingDir+". Please check your input!")
      # register function to remove the locked file at the end of execution
      atexit.register(lambda filenamelocked: os.remove(filenamelocked),os.path.join(self.workingDir,self.lockedFileName))
    for inputFile in inputFiles:
      shutil.copy(inputFile.getAbsFile(),self.workingDir)
    self.oriInputFiles = []
    for i in range(len(inputFiles)):
      self.oriInputFiles.append(inputFiles[i])
      self.oriInputFiles[-1].setPath(self.workingDir)
    self.currentInputFiles        = None
    self.outFileRoot              = None

  def createNewInput(self,currentInput,samplerType,**Kwargs):
    """ This function creates a new input
        It is called from a sampler to get the implementation specific for this model"""
    Kwargs['executable'] = self.executable
    found = False
    #TODO FIXME I don't think the extensions are the right way to classify files anymore, with the new Files
    #  objects.  However, this might require some updating of many Code Interfaces as well.
    for index, inputFile in enumerate(currentInput):
      if inputFile.getExt() in self.code.getInputExtension():
        found = True
        break
    if not found: self.raiseAnError(IOError,'None of the input files has one of the extensions requested by code '
                                  + self.subType +': ' + ' '.join(self.code.getInputExtension()))
    Kwargs['outfile'] = 'out~'+currentInput[index].getBase()
    if len(self.alias.keys()) != 0: Kwargs['alias']   = self.alias
    return (self.code.createNewInput(currentInput,self.oriInputFiles,samplerType,**Kwargs),Kwargs)

  def run(self,inputFiles,jobHandler):
    """append a run at the externalRunning list of the jobHandler"""
    self.currentInputFiles = copy.deepcopy(inputFiles[0])
    returnedCommand = self.code.genCommand(self.currentInputFiles,self.executable, flags=self.clargs, fileargs=self.fargs, preexec=self.preexec)
    if type(returnedCommand).__name__ != 'tuple'  : self.raiseAnError(IOError, "the generateCommand method in code interface must return a tuple")
    if type(returnedCommand[0]).__name__ != 'list': self.raiseAnError(IOError, "the first entry in tuple returned by generateCommand method needs to be a list of tuples!")
    executeCommand, self.outFileRoot = returnedCommand
    jobHandler.submitDict['External'](executeCommand,self.outFileRoot,jobHandler.runInfoDict['TempWorkingDir'],metadata=inputFiles[1],codePointer=self.code)
    found = False
    for index, inputFile in enumerate(self.currentInputFiles):
      if inputFile.getExt() in self.code.getInputExtension():
        found = True
        break
    if not found: self.raiseAnError(IOError,'None of the input files has one of the extensions requested by code '
                                  + self.subType +': ' + ' '.join(self.getInputExtension()))
    self.raiseAMessage('job "'+ self.currentInputFiles[index].getBase() +'" submitted!')

  def collectOutput(self,finishedjob,output):
    """collect the output file in the output object"""
    #can we revise the spelling to something more English?
    if 'finalizeCodeOutput' in dir(self.code):
      out = self.code.finalizeCodeOutput(finishedjob.command,finishedjob.output,self.workingDir)
      if out: finishedjob.output = out
    attributes={"inputFile":self.currentInputFiles,"type":"csv","name":os.path.join(self.workingDir,finishedjob.output+'.csv')}
    metadata = finishedjob.returnMetadata()
    if metadata: attributes['metadata'] = metadata
    if output.type == "HDF5"        : output.addGroup(attributes,attributes)
    elif output.type in ['Point','PointSet','History','HistorySet']:
      outfile = Files.returnInstance('CSV',self)
      outfile.initialize(finishedjob.output+'.csv',self.messageHandler,path=self.workingDir)
      output.addOutput(outfile,attributes)
      if metadata:
        for key,value in metadata.items(): output.updateMetadata(key,value,attributes)
    else: self.raiseAnError(ValueError,"output type "+ output.type + " unknown for Model Code "+self.name)

#
#
#

class Projector(Model):
  """Projector is a data manipulator"""
  @classmethod
  def specializeValidateDict(cls):
    pass
    #FIXME self.raiseAMessage('PROJECTOR','Remember to add the data type supported the class filter')

  def __init__(self,runInfoDict):
    Model.__init__(self,runInfoDict)
    self.printTag = 'PROJECTOR MODEL'

  def _readMoreXML(self,xmlNode):
    Model._readMoreXML(self, xmlNode)
    self.code = PostProcessors.returnInstance(self.subType,self)
    self.code._readMoreXML(xmlNode)

  def addInitParams(self,tempDict):
    Model.addInitParams(self, tempDict)

  def initialize(self,runInfoDict,myInput,initDict=None):
    if myInput.type == 'ROM':
      pass
    #initialize some of the current setting for the runs and generate the working
    #   directory with the starting input files
    self.workingDir               = os.path.join(runInfoDict['WorkingDir'],runInfoDict['stepName']) #generate current working dir
    runInfoDict['TempWorkingDir'] = self.workingDir
    try:                   os.mkdir(self.workingDir)
    except AttributeError: self.raiseAWarning('current working dir '+self.workingDir+' already exists, this might imply deletion of present files')
    return

  def run(self,inObj,outObj):
    """run calls the interface finalizer"""
    self.interface.run(inObj,outObj,self.workingDir)
#
#
#
class PostProcessor(Model, Assembler):
  """PostProcessor is an Action System. All the models here, take an input and perform an action"""
  @classmethod
  def specializeValidateDict(cls):
    cls.validateDict['Input']                    = [cls.validateDict['Input' ][0]]
    cls.validateDict['Input'][0]['required'    ] = False
    cls.validateDict['Input'].append(cls.testDict.copy())
    cls.validateDict['Input'  ][1]['class'       ] = 'Databases'
    cls.validateDict['Input'  ][1]['type'        ] = ['HDF5']
    cls.validateDict['Input'  ][1]['required'    ] = False
    cls.validateDict['Input'  ][1]['multiplicity'] = 'n'
    cls.validateDict['Input'].append(cls.testDict.copy())
    cls.validateDict['Input'  ][2]['class'       ] = 'DataObjects'
    cls.validateDict['Input'  ][2]['type'        ] = ['Point','PointSet','History','HistorySet']
    cls.validateDict['Input'  ][2]['required'    ] = False
    cls.validateDict['Input'  ][2]['multiplicity'] = 'n'
    cls.validateDict['Output'].append(cls.testDict.copy())
    cls.validateDict['Output' ][0]['class'       ] = 'Files'
    cls.validateDict['Output' ][0]['type'        ] = ['']
    cls.validateDict['Output' ][0]['required'    ] = False
    cls.validateDict['Output' ][0]['multiplicity'] = 'n'
    cls.validateDict['Output' ][1]['class'       ] = 'DataObjects'
    cls.validateDict['Output' ][1]['type'        ] = ['Point','PointSet','History','HistorySet']
    cls.validateDict['Output' ][1]['required'    ] = False
    cls.validateDict['Output' ][1]['multiplicity'] = 'n'
    cls.validateDict['Output'].append(cls.testDict.copy())
    cls.validateDict['Output' ][2]['class'       ] = 'Databases'
    cls.validateDict['Output' ][2]['type'        ] = ['HDF5']
    cls.validateDict['Output' ][2]['required'    ] = False
    cls.validateDict['Output' ][2]['multiplicity'] = 'n'
    cls.validateDict['Output'].append(cls.testDict.copy())
    cls.validateDict['Output' ][3]['class'       ] = 'OutStreamManager'
    cls.validateDict['Output' ][3]['type'        ] = ['Plot','Print']
    cls.validateDict['Output' ][3]['required'    ] = False
    cls.validateDict['Output' ][3]['multiplicity'] = 'n'
    cls.validateDict['Function'] = [cls.testDict.copy()]
    cls.validateDict['Function'  ][0]['class'       ] = 'Functions'
    cls.validateDict['Function'  ][0]['type'        ] = ['External','Internal']
    cls.validateDict['Function'  ][0]['required'    ] = False
    cls.validateDict['Function'  ][0]['multiplicity'] = '1'
    cls.validateDict['ROM'] = [cls.testDict.copy()]
    cls.validateDict['ROM'       ][0]['class'       ] = 'Models'
    cls.validateDict['ROM'       ][0]['type'        ] = ['ROM']
    cls.validateDict['ROM'       ][0]['required'    ] = False
    cls.validateDict['ROM'       ][0]['multiplicity'] = '1'

  def __init__(self,runInfoDict):
    Model.__init__(self,runInfoDict)
    self.input  = {}     # input source
    self.action = None   # action
    self.workingDir = ''
    self.printTag = 'POSTPROCESSOR MODEL'

  def whatDoINeed(self):
    """
    This method is used mainly by the Simulation class at the Step construction stage.
    It is used for inquiring the class, which is implementing the method, about the kind of objects the class needs to
    be initialize. It is an abstract method -> It must be implemented in the derived class!
    NB. In this implementation, the method only calls the self.interface.whatDoINeed() method
    @ In , None, None
    @ Out, needDict, dictionary of objects needed (class:tuple(object type{if None, Simulation does not check the type}, object name))
    """
    return self.interface.whatDoINeed()

  def generateAssembler(self,initDict):
    """
    This method is used mainly by the Simulation class at the Step construction stage.
    It is used for sending to the instanciated class, which is implementing the method, the objects that have been requested through "whatDoINeed" method
    It is an abstract method -> It must be implemented in the derived class!
    NB. In this implementation, the method only calls the self.interface.generateAssembler(initDict) method
    @ In , initDict, dictionary ({'mainClassName(e.g., Databases):{specializedObjectName(e.g.,DatabaseForSystemCodeNamedWolf):ObjectInstance}'})
    @ Out, None, None
    """
    self.interface.generateAssembler(initDict)

  def _readMoreXML(self,xmlNode):
    Model._readMoreXML(self, xmlNode)
    self.interface = PostProcessors.returnInstance(self.subType,self)
    self.interface._readMoreXML(xmlNode)

  def addInitParams(self,tempDict):
    Model.addInitParams(self, tempDict)

  def initialize(self,runInfo,inputs, initDict=None):
    """initialize some of the current setting for the runs and generate the working
       directory with the starting input files"""
    self.workingDir               = os.path.join(runInfo['WorkingDir'],runInfo['stepName']) #generate current working dir
    self.interface.initialize(runInfo, inputs, initDict)
    #aaaaa = utils.returnImportModuleString(inspect.getmodule(PostProcessors),True)
    #bbbbb = utils.returnImportModuleString(inspect.getmodule(PostProcessors))
    self.mods = self.mods + list(set(utils.returnImportModuleString(inspect.getmodule(PostProcessors),True)) - set(self.mods))
    #self.mods.extend(utils.returnImportModuleString(inspect.getmodule(PostProcessors),True))

  def run(self,Input,jobHandler):
    """run calls the interface finalizer"""
    if len(Input) > 0 : jobHandler.submitDict['Internal']((Input,),self.interface.run,str(0),modulesToImport = self.mods, forceUseThreads = True)
    else: jobHandler.submitDict['Internal']((None,),self.interface.run,str(0),modulesToImport = self.mods, forceUseThreads = True)

  def collectOutput(self,finishedjob,output):
    self.interface.collectOutput(finishedjob,output)

  def createNewInput(self,myInput,samplerType,**Kwargs):
    """just for compatibility"""
    return self.interface.inputToInternal(self,myInput)

"""
 Factory......
"""
__base = 'model'
__interFaceDict = {}
__interFaceDict['Dummy'         ] = Dummy
__interFaceDict['ROM'           ] = ROM
__interFaceDict['ExternalModel' ] = ExternalModel
__interFaceDict['Code'          ] = Code
__interFaceDict['Projector'     ] = Projector
__interFaceDict['PostProcessor' ] = PostProcessor
#__interFaceDict                   = (__interFaceDict.items()+CodeInterfaces.__interFaceDict.items()) #try to use this and remove the code interface
__knownTypes                      = list(__interFaceDict.keys())

#here the class methods are called to fill the information about the usage of the classes
for classType in __interFaceDict.values():
  classType.generateValidateDict()
  classType.specializeValidateDict()

def addKnownTypes(newDict):
  for name,value in newDict.items():
    __interFaceDict[name]=value
    __knownTypes.append(name)

def knownTypes():
  return __knownTypes

needsRunInfo = True

def returnInstance(Type,runInfoDict,caller):
  """This function return an instance of the request model type"""
  try: return __interFaceDict[Type](runInfoDict)
  except KeyError: caller.raiseAnError(NameError,'MODELS','not known '+__base+' type '+Type)

def validate(className,role,what,caller):
  """This is the general interface for the validation of a model usage"""
  if className in __knownTypes: return __interFaceDict[className].localValidateMethod(role,what)
  else : caller.raiseAnError(IOError,'MODELS','the class '+str(className)+' it is not a registered model')<|MERGE_RESOLUTION|>--- conflicted
+++ resolved
@@ -366,18 +366,10 @@
 
     for target in targets:
       self.initializationOptionDict['Target'] = target
-<<<<<<< HEAD
-      self.SupervisedEngine[target] = SupervisedLearning.returnInstance(self.subType,self,**self.initializationOptionDict)
-
-    
-    self.mods.extend(utils.returnImportModuleString(inspect.getmodule(self.SupervisedEngine.values()[0])))
-    self.mods.extend(utils.returnImportModuleString(inspect.getmodule(SupervisedLearning)))
-=======
       self.SupervisedEngine[target] =  SupervisedLearning.returnInstance(self.subType,self,**self.initializationOptionDict)
     # extend the list of modules this ROM depen on
     self.mods = self.mods + list(set(utils.returnImportModuleString(inspect.getmodule(self.SupervisedEngine.values()[0]),True)) - set(self.mods))
     self.mods = self.mods + list(set(utils.returnImportModuleString(inspect.getmodule(SupervisedLearning),True)) - set(self.mods))
->>>>>>> 8567a36a
     #restore targets to initialization option dict
     self.initializationOptionDict['Target'] = ','.join(targets)
 
