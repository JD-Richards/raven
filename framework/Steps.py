# Copyright 2017 Battelle Energy Alliance, LLC
#
# Licensed under the Apache License, Version 2.0 (the "License");
# you may not use this file except in compliance with the License.
# You may obtain a copy of the License at
#
# http://www.apache.org/licenses/LICENSE-2.0
#
# Unless required by applicable law or agreed to in writing, software
# distributed under the License is distributed on an "AS IS" BASIS,
# WITHOUT WARRANTIES OR CONDITIONS OF ANY KIND, either express or implied.
# See the License for the specific language governing permissions and
# limitations under the License.
"""
Module containing the different type of step allowed
Step is called by simulation
"""
#for future compatibility with Python 3--------------------------------------------------------------
from __future__ import division, print_function, unicode_literals, absolute_import
import warnings
warnings.simplefilter('default',DeprecationWarning)
if not 'xrange' in dir(__builtins__):
  xrange = range
#End compatibility block for Python 3----------------------------------------------------------------

#External Modules------------------------------------------------------------------------------------
import atexit
import time
import abc
import os
import sys
if sys.version_info.major > 2:
  import pickle
else:
  import cPickle as pickle
import copy
#import pickle as cloudpickle
import cloudpickle
#External Modules End--------------------------------------------------------------------------------

#Internal Modules------------------------------------------------------------------------------------
from BaseClasses import BaseType
import Files
from utils import utils
import Models
from OutStreams import OutStreamManager
from DataObjects import Data
#Internal Modules End--------------------------------------------------------------------------------


#----------------------------------------------------------------------------------------------------
class Step(utils.metaclass_insert(abc.ABCMeta,BaseType)):
  """
    This class implement one step of the simulation pattern.
    Usage:
    myInstance = Step()                                !Generate the instance
    myInstance.XMLread(xml.etree.ElementTree.Element)  !This method read the xml and perform all the needed checks
    myInstance.takeAstep()                             !This method perform the step

    --Internal chain [in square brackets methods that can be/must be overwritten]
    self.XMLread(xml)-->self._readMoreXML(xml)     -->[self._localInputAndChecks(xmlNode)]
    self.takeAstep() -->self_initializeStep()      -->[self._localInitializeStep()]
                     -->[self._localTakeAstepRun()]
                     -->self._endStepActions()
    --Other external methods--
    myInstance.whoAreYou()                 -see BaseType class-
    myInstance.myCurrentSetting()          -see BaseType class-
    myInstance.printMe()                   -see BaseType class-

    --Adding a new step subclass--
     **<MyClass> should inherit at least from Step or from another step already presents
     **DO NOT OVERRIDE any of the class method that are not starting with self.local*
     **ADD your class to the dictionary __InterfaceDict at the end of the module

    Overriding the following methods overriding unless you inherit from one of the already existing methods:
    self._localInputAndChecks(xmlNode)      : used to specialize the xml reading and the checks
    self._localGetInitParams()              : used to retrieve the local parameters and values to be printed
    self._localInitializeStep(inDictionary) : called after this call the step should be able the accept the call self.takeAstep(inDictionary):
    self._localTakeAstepRun(inDictionary)   : this is where the step happens, after this call the output is ready
  """

  def __init__(self):
    """
      Constructor
      @ In, None
      @ Out, None
    """
    BaseType.__init__(self)
    self.parList    = []   # List of list [[role played in the step, class type, specialization, global name (user assigned by the input)]]
    self.sleepTime  = 0.005  # Waiting time before checking if a run is finished
    #If a step possess re-seeding instruction it is going to ask to the sampler to re-seed according
    #  re-seeding = a number to be used as a new seed
    #  re-seeding = 'continue' the use the already present random environment
    #If there is no instruction (self.initSeed = None) the sampler will reinitialize
    self.initSeed        = None
    self.forceSequential = False #if True, then we guarantee that if batch size 1 is used, samples come in the same order, at the cost of efficiency
    self._knownAttribute += ['sleepTime','re-seeding','pauseAtEnd','fromDirectory','repeatFailureRuns','sequential']
    self._excludeFromModelValidation = ['SolutionExport']
    # how to handle failed runs. By default, the step fails.
    # If the attribute "repeatFailureRuns" is inputted, a certain number of repetitions are going to be performed
    self.failureHandling = {"fail":True, "repetitions":0, "perturbationFactor":0.0, "jobRepetitionPerformed":{}}
    self.printTag = 'STEPS'

  def _readMoreXML(self,xmlNode):
    """
      Handles the reading of all the XML describing the step
      Since step are not reused there will not be changes in the parameter describing the step after this reading
      @ In, xmlNode, xml.etree.ElementTree.Element, XML element node that represents the portion of the input that belongs to this Step class
      @ Out, None
    """
    printString = 'For step of type {0:15} and name {1:15} the attribute {3:10} has been assigned to a not understandable value {2:10}'
    self.raiseADebug('move this tests to base class when it is ready for all the classes')
    if not set(xmlNode.attrib.keys()).issubset(set(self._knownAttribute)):
      self.raiseAnError(IOError,'In step of type {0:15} and name {1:15} there are unknown attributes {2:100}'.format(self.type,self.name,str(xmlNode.attrib.keys())))
    if 're-seeding' in xmlNode.attrib.keys():
      self.initSeed=xmlNode.attrib['re-seeding']
      if self.initSeed.lower()   == "continue":
        self.initSeed  = "continue"
      else:
        try:
          self.initSeed  = int(self.initSeed)
        except:
          self.raiseAnError(IOError,printString.format(self.type,self.name,self.initSeed,'re-seeding'))
    if 'sleepTime' in xmlNode.attrib.keys():
      try:
        self.sleepTime = float(xmlNode.attrib['sleepTime'])
      except:
        self.raiseAnError(IOError,printString.format(self.type,self.name,xmlNode.attrib['sleepTime'],'sleepTime'))
    if str(xmlNode.attrib.get('sequential','False')).lower() in utils.stringsThatMeanTrue():
      self.forceSequential = True
    for child in xmlNode:
      classType, classSubType = child.attrib.get('class'), child.attrib.get('type')
      if None in [classType,classSubType]:
        self.raiseAnError(IOError,"In Step named "+self.name+", subnode "+ child.tag + ", and body content = "+ child.text +" the attribute class and/or type has not been found!")
      self.parList.append([child.tag,child.attrib.get('class'),child.attrib.get('type'),child.text])

    self.pauseEndStep = False
    if 'pauseAtEnd' in xmlNode.attrib.keys():
      if   xmlNode.attrib['pauseAtEnd'].lower() in utils.stringsThatMeanTrue():
        self.pauseEndStep = True
      elif xmlNode.attrib['pauseAtEnd'].lower() in utils.stringsThatMeanFalse():
        self.pauseEndStep = False
      else:
        self.raiseAnError(IOError,printString.format(self.type,self.name,xmlNode.attrib['pauseAtEnd'],'pauseAtEnd'))
    if 'repeatFailureRuns' in xmlNode.attrib.keys():
      failureSettings = str(xmlNode.attrib['repeatFailureRuns']).split("|")
      self.failureHandling['fail'] = False
      #failureSettings = str(xmlNode.attrib['repeatFailureRuns']).split("|")
      #if len(failureSettings) not in [1,2]: (for future usage)
      #  self.raiseAnError(IOError,'repeatFailureRuns format error. Expecting either the repetition number only ' +
      #                            'or the repetition number and the perturbation factor separated by "|" symbol')
      if len(failureSettings) != 1:
        self.raiseAnError(IOError,'repeatFailureRuns format error. Expecting the repetition number only ')
      self.failureHandling['repetitions'] = utils.intConversion(failureSettings[0])
      #if len(failureSettings) == 2:
      #  self.failureHandling['perturbationFactor'] = utils.floatConversion(failureSettings[1])
      if self.failureHandling['repetitions'] is None:
        self.raiseAnError(IOError,'In Step named '+self.name+' it was not possible to cast "repetitions" attribute into an integer!')
      #if self.failureHandling['perturbationFactor'] is None:
      #  self.raiseAnError(IOError,'In Step named '+self.name+' it was not possible to cast "perturbationFactor" attribute into a float!')
    self._localInputAndChecks(xmlNode)
    if None in self.parList:
      self.raiseAnError(IOError,'A problem was found in  the definition of the step '+str(self.name))

  @abc.abstractmethod
  def _localInputAndChecks(self,xmlNode):
    """
      Place here specialized reading, input consistency check and
      initialization of what will not change during the whole life of the object
      @ In, xmlNode, xml.etree.ElementTree.Element, XML element node that represents the portion of the input that belongs to this Step class
      @ Out, None
    """
    pass

  def getInitParams(self):
    """
      Exports a dictionary with the information that will stay constant during the existence of the instance of this class. Overloaded from BaseType
      This function is called from the base class to print some of the information inside the class.
      Whatever is permanent in the class and not inherited from the parent class should be mentioned here
      The information is passed back in the dictionary. No information about values that change during the simulation are allowed
      @ In, None
      @ Out, paramDict, dict, dictionary containing the parameter names as keys
        and each parameter's initial value as the dictionary values
    """
    paramDict = {}
    paramDict['Sleep time'  ] = str(self.sleepTime)
    paramDict['Initial seed'] = str(self.initSeed)
    for List in self.parList:
      paramDict[List[0]] = 'Class: '+str(List[1]) +' Type: '+str(List[2]) + '  Global name: '+str(List[3])
    paramDict.update(self._localGetInitParams())
    return paramDict

  @abc.abstractmethod
  def _localGetInitParams(self):
    """
      Place here a specialization of the exporting of what in the step is added to the initial parameters
      the printing format of paramDict is key: paramDict[key]
      @ In, None
      @ Out, paramDict, dict, dictionary containing the parameter names as keys
        and each parameter's initial value as the dictionary values
    """
    return {}

  def _initializeStep(self,inDictionary):
    """
      Method to initialize the current step.
      the job handler is restarted and re-seeding action are performed
      @ In, inDictionary, dict, the initialization dictionary
      @ Out, None
    """
    inDictionary['jobHandler'].startingNewStep()
    self.raiseADebug('jobHandler initialized')
    self._localInitializeStep(inDictionary)

  @abc.abstractmethod
  def _localInitializeStep(self,inDictionary):
    """
      This is the API for the local initialization of the children classes of step
      The inDictionary contains the instances for each possible role supported in the step (dictionary keywords) the instances of the objects in list if more than one is allowed
      The role of _localInitializeStep is to call the initialize method instance if needed
      Remember after each initialization to put:
      self.raiseADebug('for the role "+key+" the item of class '+inDictionary['key'].type+' and name '+inDictionary['key'].name+' has been initialized')
      @ In, inDictionary, dict, the initialization dictionary
      @ Out, None
    """
    pass

  @abc.abstractmethod
  def _localTakeAstepRun(self,inDictionary):
    """
      This is the API for the local run of a step for the children classes
      @ In, inDictionary, dict, contains the list of instances (see Simulation)
      @ Out, None
    """
    pass

  def _endStepActions(self,inDictionary):
    """
      This method is intended for performing actions at the end of a step
      @ In, inDictionary, dict, contains the list of instances (see Simulation)
      @ Out, None
    """
    if self.pauseEndStep:
      for i in range(len(inDictionary['Output'])):
        #if type(inDictionary['Output'][i]).__name__ not in ['str','bytes','unicode']:
        if inDictionary['Output'][i].type in ['OutStreamPlot']:
          inDictionary['Output'][i].endInstructions('interactive')

  def takeAstep(self,inDictionary):
    """
      This should work for everybody just split the step in an initialization and the run itself
      inDictionary[role]=instance or list of instance
      @ In, inDictionary, dict, contains the list of instances (see Simulation)
      @ Out, None
    """
    self.raiseAMessage('***  Beginning initialization ***')
    self._initializeStep(inDictionary)
    self.raiseAMessage('***    Initialization done    ***')
    self.raiseAMessage('***       Beginning run       ***')
    self._localTakeAstepRun(inDictionary)
    self.raiseAMessage('***       Run finished        ***')
    self.raiseAMessage('***     Closing the step      ***')
    self._endStepActions(inDictionary)
    self.raiseAMessage('***        Step closed        ***')
#
#
#
class SingleRun(Step):
  """
    This is the step that will perform just one evaluation
  """
  def __init__(self):
    """
      Constructor
      @ In, None
      @ Out, None
    """
    Step.__init__(self)
    self.samplerType    = 'Sampler'
    self.failedRuns     = []
    self.lockedFileName = "ravenLocked.raven"
    self.printTag       = 'STEP SINGLERUN'

  def _localInputAndChecks(self,xmlNode):
    """
      Place here specialized reading, input consistency check and
      initialization of what will not change during the whole life of the object
      @ In, xmlNode, xml.etree.ElementTree.Element, XML element node that represents the portion of the input that belongs to this Step class
      @ Out, None
    """
    self.raiseADebug('the mapping used in the model for checking the compatibility of usage should be more similar to self.parList to avoid the double mapping below','FIXME')
    found     = 0
    rolesItem = []
    #collect model, other entries
    for index, parameter in enumerate(self.parList):
      if parameter[0]=='Model':
        found +=1
        modelIndex = index
      else:
        rolesItem.append(parameter[0])
    #test the presence of one and only one model
    if found > 1:
      self.raiseAnError(IOError,'Only one model is allowed for the step named '+str(self.name))
    elif found == 0:
      self.raiseAnError(IOError,'No model has been found for the step named '+str(self.name))
    #clarify run by roles
    roles      = set(rolesItem)
    if 'Optimizer' in roles:
      self.samplerType = 'Optimizer'
      if 'Sampler' in roles:
        self.raiseAnError(IOError, 'Only Sampler or Optimizer is alloweed for the step named '+str(self.name))
    #if single run, make sure model is an instance of Code class
    if self.type == 'SingleRun':
      if self.parList[modelIndex][2] != 'Code':
        self.raiseAnError(IOError,'<SingleRun> steps only support running "Code" model types!  Consider using a <MultiRun> step using a "Custom" sampler for other models.')
      if 'Optimizer' in roles or 'Sampler' in roles:
        self.raiseAnError(IOError,'<SingleRun> steps does not allow the usage of <Sampler> or <Optimizer>!  Consider using a <MultiRun> step.')
      if 'SolutionExport' in roles:
        self.raiseAnError(IOError,'<SingleRun> steps does not allow the usage of <SolutionExport>!  Consider using a <MultiRun> step with a <Sampler>/<Optimizer> that allows its usage.')
    #build entry list for verification of correct input types
    toBeTested = {}
    for role in roles:
      toBeTested[role]=[]
    for  myInput in self.parList:
      if myInput[0] in rolesItem:
        toBeTested[ myInput[0]].append({'class':myInput[1],'type':myInput[2]})
    #use the models static testing of roles compatibility
    for role in roles:
      if role not in self._excludeFromModelValidation:
        Models.validate(self.parList[modelIndex][2], role, toBeTested[role],self)
    self.raiseADebug('reactivate check on Input as soon as loadCsv gets out from the PostProcessor models!')
    if 'Output' not in roles:
      self.raiseAnError(IOError,'It is not possible a run without an Output!')

  def _localInitializeStep(self,inDictionary):
    """
      This is the API for the local initialization of the children classes of step
      The inDictionary contains the instances for each possible role supported in the step (dictionary keywords) the instances of the objects in list if more than one is allowed
      The role of _localInitializeStep is to call the initialize method instance if needed
      Remember after each initialization to put:
      self.raiseADebug('for the role "+key+" the item of class '+inDictionary['key'].type+' and name '+inDictionary['key'].name+' has been initialized')
      @ In, inDictionary, dict, the initialization dictionary
      @ Out, None
    """
    #Model initialization
    modelInitDict = {'Output':inDictionary['Output']}
    if 'SolutionExport' in inDictionary.keys():
      modelInitDict['SolutionExport'] = inDictionary['SolutionExport']
    if inDictionary['Model'].createWorkingDir:
      currentWorkingDirectory = os.path.join(inDictionary['jobHandler'].runInfoDict['WorkingDir'],inDictionary['jobHandler'].runInfoDict['stepName'])
      try:
        os.mkdir(currentWorkingDirectory)
      except OSError:
        self.raiseAWarning('current working dir '+currentWorkingDirectory+' already exists, this might imply deletion of present files')
        if utils.checkIfPathAreAccessedByAnotherProgram(currentWorkingDirectory,3.0):
          self.raiseAWarning('directory '+ currentWorkingDirectory + ' is likely used by another program!!! ')
        if utils.checkIfLockedRavenFileIsPresent(currentWorkingDirectory,self.lockedFileName):
          self.raiseAnError(RuntimeError, self, "another instance of RAVEN is running in the working directory "+ currentWorkingDirectory+". Please check your input!")
        # register function to remove the locked file at the end of execution
        atexit.register(utils.removeFile,os.path.join(currentWorkingDirectory,self.lockedFileName))
    inDictionary['Model'].initialize(inDictionary['jobHandler'].runInfoDict,inDictionary['Input'],modelInitDict)

    self.raiseADebug('for the role Model  the item of class {0:15} and name {1:15} has been initialized'.format(inDictionary['Model'].type,inDictionary['Model'].name))

    #HDF5 initialization
    for i in range(len(inDictionary['Output'])):
      #if type(inDictionary['Output'][i]).__name__ not in ['str','bytes','unicode']:
      if 'HDF5' in inDictionary['Output'][i].type:
        inDictionary['Output'][i].initialize(self.name)
      elif inDictionary['Output'][i].type in ['OutStreamPlot','OutStreamPrint']:
        inDictionary['Output'][i].initialize(inDictionary)

      self.raiseADebug('for the role Output the item of class {0:15} and name {1:15} has been initialized'.format(inDictionary['Output'][i].type,inDictionary['Output'][i].name))

  def _localTakeAstepRun(self,inDictionary):
    """
      This is the API for the local run of a step for the children classes
      @ In, inDictionary, dict, contains the list of instances (see Simulation)
      @ Out, None
    """
    jobHandler     = inDictionary['jobHandler']
    model          = inDictionary['Model'     ]
    sampler        = inDictionary.get(self.samplerType,None)
    inputs         = inDictionary['Input'     ]
    outputs        = inDictionary['Output'    ]

    # the input provided by a SingleRun is simply the file to be run.  model.run, however, expects stuff to perturb.
    # get an input to run -> different between SingleRun and PostProcessor runs
    # if self.type == 'SingleRun':
    #   newInput = model.createNewInput(inputs,'None',**{'SampledVars':{},'additionalEdits':{}})
    # else:
    #   newInput = inputs

    ## The single run should still collect its SampledVars for the output maybe?
    ## The problem here is when we call Code.collectOutput(), the sampledVars
    ## is empty... The question is where do we ultimately get this information
    ## the input object's input space or the desired output of the Output object?
    ## I don't think all of the outputs need to specify their domain, so I suppose
    ## this should default to all of the ones in the input? Is it possible to
    ## get an input field in the outputs variable that is not in the inputs
    ## variable defined above? - DPM 4/6/2017
    model.submit(inputs, None, jobHandler, **{'SampledVars':{},'additionalEdits':{}}) #empty dictionary corresponds to sampling data in multirun
    while True:
      finishedJobs = jobHandler.getFinished()
      for finishedJob in finishedJobs:
        if finishedJob.getReturnCode() == 0:
          # if the return code is > 0 => means the system code crashed... we do not want to make the statistics poor => we discard this run
          for output in outputs:
            if output.type not in ['OutStreamPlot','OutStreamPrint']:
              model.collectOutput(finishedJob,output)
            else:
              output.addOutput()
            #else: model.collectOutput(finishedJob,output)
        else:
          self.raiseADebug('the job "'+finishedJob.identifier+'" has failed.')
          if self.failureHandling['fail']:
            #add run to a pool that can be sent to the sampler later
            self.failedRuns.append(copy.copy(finishedJob))
          else:
            if finishedJob.identifier not in self.failureHandling['jobRepetitionPerformed']:
              self.failureHandling['jobRepetitionPerformed'][finishedJob.identifier] = 1
            if self.failureHandling['jobRepetitionPerformed'][finishedJob.identifier] <= self.failureHandling['repetitions']:
              # we re-add the failed job
              jobHandler.reAddJob(finishedJob)
              self.raiseAWarning('As prescribed in the input, trying to re-submit the job "'+finishedJob.identifier+'". Trial '+
                               str(self.failureHandling['jobRepetitionPerformed'][finishedJob.identifier]) +'/'+str(self.failureHandling['repetitions']))
              self.failureHandling['jobRepetitionPerformed'][finishedJob.identifier] += 1
            else:
              #add run to a pool that can be sent to the sampler later
              self.failedRuns.append(copy.copy(finishedJob))
              self.raiseAWarning('The job "'+finishedJob.identifier+'" has been submitted '+ str(self.failureHandling['repetitions'])+' times, failing all the times!!!')
      if jobHandler.isFinished() and len(jobHandler.getFinishedNoPop()) == 0:
        break
      time.sleep(self.sleepTime)
    if sampler is not None:
      sampler.handleFailedRuns(self.failedRuns)
    else:
      if len(self.failedRuns)>0:
        self.raiseAWarning('There were %i failed runs!' % len(self.failedRuns))

  def _localGetInitParams(self):
    """
      Place here a specialization of the exporting of what in the step is added to the initial parameters
      the printing format of paramDict is key: paramDict[key]
      @ In, None
      @ Out, paramDict, dict, dictionary containing the parameter names as keys
        and each parameter's initial value as the dictionary values
    """
    return {}
#
#
#

class MultiRun(SingleRun):
  """
    this class implements one step of the simulation pattern' where several runs are needed
  """
  def __init__(self):
    """
      Constructor
      @ In, None
      @ Out, None
    """
    SingleRun.__init__(self)
    self._samplerInitDict = {} #this is a dictionary that gets sent as key-worded list to the initialization of the sampler
    self.counter          = 0  #just an handy counter of the runs already performed
    self.printTag = 'STEP MULTIRUN'

  def _localInputAndChecks(self,xmlNode):
    """
      Place here specialized reading, input consistency check and
      initialization of what will not change during the whole life of the object
      @ In, xmlNode, xml.etree.ElementTree.Element, XML element node that represents the portion of the input that belongs to this Step class
      @ Out, None
    """
    SingleRun._localInputAndChecks(self,xmlNode)
    if self.samplerType not in [item[0] for item in self.parList]:
      self.raiseAnError(IOError,'It is not possible a multi-run without a sampler or optimizer!')

  def _initializeSampler(self,inDictionary):
    """
      Method to initialize the sampler
      @ In, inDictionary, dict, contains the list of instances (see Simulation)
      @ Out, None
    """
    if 'SolutionExport' in inDictionary.keys():
      self._samplerInitDict['solutionExport']=inDictionary['SolutionExport']

    inDictionary[self.samplerType].initialize(**self._samplerInitDict)
    self.raiseADebug('for the role of sampler the item of class '+inDictionary[self.samplerType].type+' and name '+inDictionary[self.samplerType].name+' has been initialized')
    self.raiseADebug('Sampler initialization dictionary: '+str(self._samplerInitDict))

  def _localInitializeStep(self,inDictionary):
    """
      This is the API for the local initialization of the children classes of step
      The inDictionary contains the instances for each possible role supported in the step (dictionary keywords) the instances of the objects in list if more than one is allowed
      The role of _localInitializeStep is to call the initialize method instance if needed
      Remember after each initialization to put:
      self.raiseADebug('for the role "+key+" the item of class '+inDictionary['key'].type+' and name '+inDictionary['key'].name+' has been initialized')
      @ In, inDictionary, dict, the initialization dictionary
      @ Out, None
    """
    SingleRun._localInitializeStep(self,inDictionary)
    self.counter = 0
    self._samplerInitDict['externalSeeding'] = self.initSeed
    self._initializeSampler(inDictionary)
    #generate lambda function list to collect the output without checking the type
    self._outputCollectionLambda = []
    self._outputDictCollectionLambda = []
    # set up output collection lambdas
    for outIndex, output in enumerate(inDictionary['Output']):
      if output.type not in ['OutStreamPlot','OutStreamPrint']:
        if 'SolutionExport' in inDictionary.keys() and output.name == inDictionary['SolutionExport'].name:
          self._outputCollectionLambda.append((lambda x:None, outIndex))
          self._outputDictCollectionLambda.append((lambda x:None, outIndex))
        else:
          self._outputCollectionLambda.append( (lambda x: inDictionary['Model'].collectOutput(x[0],x[1]), outIndex) )
          self._outputDictCollectionLambda.append( (lambda x: inDictionary['Model'].collectOutputFromDict(x[0],x[1]), outIndex) )
      else:
        self._outputCollectionLambda.append((lambda x: x[1].addOutput(), outIndex))
        self._outputDictCollectionLambda.append((lambda x: x[1].addOutput(), outIndex))
    self.raiseADebug('Generating input batch of size '+str(inDictionary['jobHandler'].runInfoDict['batchSize']))
    # set up and run the first batch of samples
    # FIXME this duplicates a lot of code from _locatTakeAstepRun, which should be consolidated
    # first, check and make sure the model is ready
    model = inDictionary['Model']
    if isinstance(model,Models.ROM):
      if not model.amITrained:
        model.raiseAnError(RuntimeError,'ROM model "%s" has not been trained yet, so it cannot be sampled!' %model.name+\
                                        ' Use a RomTrainer step to train it.')
    for inputIndex in range(inDictionary['jobHandler'].runInfoDict['batchSize']):
      if inDictionary[self.samplerType].amIreadyToProvideAnInput():
        try:
          newInput = self._findANewInputToRun(inDictionary[self.samplerType], inDictionary['Model'], inDictionary['Input'], inDictionary['Output'])
          if isinstance(inDictionary["Model"], Models.EnsembleModel):
            inDictionary["Model"].submitAsClient(newInput, inDictionary[self.samplerType].type, inDictionary['jobHandler'], **copy.deepcopy(inDictionary[self.samplerType].inputInfo))
          else:
            inDictionary["Model"].submit(newInput, inDictionary[self.samplerType].type, inDictionary['jobHandler'], **copy.deepcopy(inDictionary[self.samplerType].inputInfo))
          self.raiseADebug('Submitted input '+str(inputIndex+1))
        except utils.NoMoreSamplesNeeded:
          self.raiseAMessage('Sampler returned "NoMoreSamplesNeeded".  Continuing...')

  def _localTakeAstepRun(self,inDictionary):
    """
      This is the API for the local run of a step for the children classes
      @ In, inDictionary, dict, contains the list of instances (see Simulation)
      @ Out, None
    """
    jobHandler = inDictionary['jobHandler']
    model      = inDictionary['Model'     ]
    inputs     = inDictionary['Input'     ]
    outputs    = inDictionary['Output'    ]
    sampler    = inDictionary[self.samplerType]
    # check to make sure model can be run
    ## first, if it's a ROM, check that it's trained
    if isinstance(model,Models.ROM):
      if not model.amITrained:
        model.raiseAnError(RuntimeError,'ROM model "%s" has not been trained yet, so it cannot be sampled!' %model.name+\
                                        ' Use a RomTrainer step to train it.')
    ##### MAIN LOOP #####
    while not self.finished(jobHandler,sampler):
      self.raiseADebug('')
      self.raiseADebug('Entering the STEP main loop.')

      # if user requested forced sequentiality, only submit a new sample if we collected a sample
      if self.forceSequential:
        self.collectDone(jobHandler,sampler,model,inputs,outputs,submitNew=True)

      # otherwise, use the more efficient strategy
      else:
        # collect jobs
        self.collectDone(jobHandler,sampler,model,inputs,outputs,submitNew=False)
        # submit new jobs
        self.submitNew(jobHandler,sampler,model,inputs,outputs)

      # either way, wait before next update
      time.sleep(self.sleepTime)
    ##### END MAIN LOOP #####

    # handle failed runs
    sampler.handleFailedRuns(self.failedRuns)
    # print basic run statistics
    self.raiseADebug('Finished with %d runs submitted, %d jobs running, and %d completed jobs waiting to be processed.' % (jobHandler.numSubmitted(),jobHandler.numRunning(),len(jobHandler.getFinishedNoPop())) )

  def collectDone(self,jobHandler,sampler,model,inputs,outputs,submitNew=False):
    """
      Collect finished runs from the jobHandler, and sort them by the results.
      @ In, jobHandler, JobHandler, job handler instance
      @ In, sampler, Sampler, instance doing the sampling for this multirun
      @ In, model, Model, model being run for this multirun
      @ In, inputs, dict, inputs
      @ In, outputs, dict, outputs
      @ In, submitNew, bool, optional, if True then will submit jobs for each job collected
      @ Out, collected, int, number of jobs collected
    """
    self.raiseADebug('Collecting finished jobs ...')
    finishedJobs = jobHandler.getFinished()
    collected = len(finishedJobs)
    for finishedJob in finishedJobs:
      # update number of collected runs
      self.counter +=1
      # collect run if it succeeded
      if finishedJob.getReturnCode() == 0:
        for myLambda, outIndex in self._outputCollectionLambda:
          myLambda([finishedJob,outputs[outIndex]])
          self.raiseADebug('Just collected output {0:2} of the input {1:6}'.format(outIndex+1,self.counter))
      # pool it if it failed, resubmit if in resample mode
      else:
        self.raiseADebug('the job "'+finishedJob.identifier+'" has failed.')
        if self.failureHandling['fail']:
          #add run to a pool that can be sent to the sampler later
          self.failedRuns.append(copy.copy(finishedJob))
        else:
<<<<<<< HEAD
          if finishedJob.identifier not in self.failureHandling['jobRepetitionPerformed']:
            self.failureHandling['jobRepetitionPerformed'][finishedJob.identifier] = 1
          if self.failureHandling['jobRepetitionPerformed'][finishedJob.identifier] <= self.failureHandling['repetitions']:
            # we re-add the failed job
            jobHandler.reAddJob(finishedJob)
            self.raiseAWarning('As prescribed in the input, trying to re-submit the job "'+finishedJob.identifier+'". Trial '+
                             str(self.failureHandling['jobRepetitionPerformed'][finishedJob.identifier]) +'/'+str(self.failureHandling['repetitions']))
            self.failureHandling['jobRepetitionPerformed'][finishedJob.identifier] += 1
          else:
            #add run to a pool that can be sent to the sampler later
            self.failedRuns.append(copy.copy(finishedJob))
            self.raiseAWarning('The job "'+finishedJob.identifier+'" has been submitted '+ str(self.failureHandling['repetitions'])+' times, failing all the times!!!')
      # finalize actual sampler
      sampler.finalizeActualSampling(finishedJob,model,inputs)
      # if requested, submit new jobs -> this should only be true for the sequential case
      if submitNew:
        self.submitNew(jobHandler,sampler,model,inputs,outputs)
    return collected

  def submitNew(self,jobHandler,sampler,model,inputs,outputs):
    """
      Aquire new points to run from the sampler and submit them to the job handler.
      @ In, jobHandler, JobHandler, job handler instance
      @ In, sampler, Sampler, instance doing the sampling for this multirun
      @ In, model, Model, model being run for this multirun
      @ Out, None
    """
    self.raiseADebug('Submitting new jobs ...')
    isEnsemble = isinstance(model, Models.EnsembleModel)
    ## In order to ensure that the queue does not grow too large, we will
    ## employ a threshold on the number of jobs the jobHandler can take,
    ## in addition, we cannot provide more jobs than the sampler can provide.
    ## So, we take the minimum of these two values.
    maxSubmittable = min(jobHandler.availability(isEnsemble),sampler.endJobRunnable())
    self.raiseADebug('We can submit up to',maxSubmittable,'points.')
    self.raiseADebug('Requesting new submission points from the sampler ...')
    for i in range(maxSubmittable):
      self.raiseADebug('  Testing submission {}/{} ...'.format(i+1,maxSubmittable))
      if sampler.amIreadyToProvideAnInput():
        self.raiseADebug('    Sampler indicated readiness to provide a new submission point ...')
        # try-catch in case the sampler ends up having insufficient samples to provide
        try:
          newInput = self._findANewInputToRun(sampler, model, inputs, outputs)
          self.raiseADebug('    Obtained new submission point.')
          # ensemble model uses a special submission queue
          if isEnsemble:
            model.submitAsClient(newInput, sampler.type, jobHandler, **copy.deepcopy(sampler.inputInfo))
          # everyone else follows typical submission
          else:
            model.submit(newInput, sampler.type, jobHandler, **copy.deepcopy(sampler.inputInfo))
        except utils.NoMoreSamplesNeeded:
          self.raiseAMessage('    Sampler returned "NoMoreSamplesNeeded".  Returning.')
          return
      else: #sampler not ready
        self.raiseADebug('  Sampler currently has no new points to sample.')
        return
=======
          self.raiseADebug('the job "'+finishedJob.identifier+'" has failed.')
          if self.failureHandling['fail']:
            # is this sampler/optimizer able to handle failed runs? If not, add the failed run in the pool
            if not sampler.ableToHandelFailedRuns:
              #add run to a pool that can be sent to the sampler later
              self.failedRuns.append(copy.copy(finishedJob))
          else:
            if finishedJob.identifier not in self.failureHandling['jobRepetitionPerformed']:
              self.failureHandling['jobRepetitionPerformed'][finishedJob.identifier] = 1
            if self.failureHandling['jobRepetitionPerformed'][finishedJob.identifier] <= self.failureHandling['repetitions']:
              # we re-add the failed job
              jobHandler.reAddJob(finishedJob)
              self.raiseAWarning('As prescribed in the input, trying to re-submit the job "'+finishedJob.identifier+'". Trial '+
                               str(self.failureHandling['jobRepetitionPerformed'][finishedJob.identifier]) +'/'+str(self.failureHandling['repetitions']))
              self.failureHandling['jobRepetitionPerformed'][finishedJob.identifier] += 1
            else:
              # is this sampler/optimizer able to handle failed runs? If not, add the failed run in the pool
              if not sampler.ableToHandelFailedRuns:
                self.failedRuns.append(copy.copy(finishedJob))
              self.raiseAWarning('The job "'+finishedJob.identifier+'" has been submitted '+ str(self.failureHandling['repetitions'])+' times, failing all the times!!!')
          if sampler.ableToHandelFailedRuns:
            self.raiseAWarning('The sampler/optimizer "'+sampler.type+'" is able to handle failed runs!')
        # finalize actual sampler
        sampler.finalizeActualSampling(finishedJob,model,inputs)
        # add new job

        isEnsemble = isinstance(model, Models.EnsembleModel)
        # put back this loop (do not take it away again. it is NEEDED for NOT-POINT samplers(aka DET)). Andrea
        ## In order to ensure that the queue does not grow too large, we will
        ## employ a threshold on the number of jobs the jobHandler can take,
        ## in addition, we cannot provide more jobs than the sampler can provide.
        ## So, we take the minimum of these two values.
        for _ in range(min(jobHandler.availability(isEnsemble),sampler.endJobRunnable())):
          self.raiseADebug('Testing if the sampler is ready to generate a new input')

          if sampler.amIreadyToProvideAnInput():
            try:
              newInput = self._findANewInputToRun(sampler, model, inputs, outputs)
              if isEnsemble:
                model.submitAsClient(newInput, inDictionary[self.samplerType].type, jobHandler, **copy.deepcopy(sampler.inputInfo))
              else:
                model.submit(newInput, inDictionary[self.samplerType].type, jobHandler, **copy.deepcopy(sampler.inputInfo))
            except utils.NoMoreSamplesNeeded:
              self.raiseAMessage('Sampler returned "NoMoreSamplesNeeded".  Continuing...')
              break
          else:
            break
      ## If all of the jobs given to the job handler have finished, and the sampler
      ## has nothing else to provide, then we are done with this step.
      if jobHandler.isFinished() and not sampler.amIreadyToProvideAnInput():
        self.raiseADebug('Finished with %d runs submitted, %d jobs running, and %d completed jobs waiting to be processed.' % (jobHandler.numSubmitted(),jobHandler.numRunning(),len(jobHandler.getFinishedNoPop())) )
        break
      time.sleep(self.sleepTime)
    # if any new collected runs failed, let the sampler treat them appropriately
    sampler.handleFailedRuns(self.failedRuns)
>>>>>>> ed05dd11

  def _findANewInputToRun(self, sampler, model, inputs, outputs):
    """
      Repeatedly calls Sampler until a new run is found or "NoMoreSamplesNeeded" is raised.
      @ In, sampler, Sampler, the sampler in charge of generating the sample
      @ In, model, Model, the model in charge of evaluating the sample
      @ In, inputs, object, the raven object used as the input in this step
        (i.e., a DataObject, File, or HDF5, I guess? Maybe these should all
        inherit from some base "Data" so that we can ensure a consistent
        interface for these?)
      @ In, outputs, object, the raven object used as the output in this step
        (i.e., a DataObject, File, or HDF5, I guess? Maybe these should all
        inherit from some base "Data" so that we can ensure a consistent
        interface for these?)
      @ Out, newInp, list, list containing the new inputs
    """
    #The value of "found" determines what the Sampler is ready to provide.
    #  case 0: a new sample has been discovered and can be run, and newInp is a new input list.
    #  case 1: found the input in restart, and newInp is a realization dicitonary of data to use
    found = None
    while found != 0:
      found,newInp = sampler.generateInput(model,inputs)
      if found == 1:
        for collector, outIndex in self._outputDictCollectionLambda:
          collector([newInp,outputs[outIndex]])
    return newInp

  def finished(self,jobHandler,sampler):
    """
      Determines if step has completed its mission.  Currently evaluated by
      determing if job handler is done running and the sampler has nothing new to do.
      @ In, jobHandler, JobHandler, job handler instance
      @ In, sampler, Sampler, the instance providing samples for this run
      @ Out, finished, bool, True if done and False if not
    """
    return jobHandler.isFinished() and not sampler.amIreadyToProvideAnInput()

#
#
#

#
#
#
class RomTrainer(Step):
  """
    This step type is used only to train a ROM
  """
  def __init__(self):
    """
      Constructor
      @ In, None
      @ Out, None
    """
    Step.__init__(self)
    self.printTag = 'STEP ROM TRAINER'

  def _localInputAndChecks(self,xmlNode):
    """
      Place here specialized reading, input consistency check and
      initialization of what will not change during the whole life of the object
      @ In, xmlNode, xml.etree.ElementTree.Element, XML element node that represents the portion of the input that belongs to this Step class
      @ Out, None
    """
    if [item[0] for item in self.parList].count('Input')!=1:
      self.raiseAnError(IOError,'Only one Input and only one is allowed for a training step. Step name: '+str(self.name))
    if [item[0] for item in self.parList].count('Output')<1:
      self.raiseAnError(IOError,'At least one Output is need in a training step. Step name: '+str(self.name))
    for item in self.parList:
      if item[0]=='Output' and item[2] not in ['ROM']:
        self.raiseAnError(IOError,'Only ROM output class are allowed in a training step. Step name: '+str(self.name))

  def _localGetInitParams(self):
    """
      Place here a specialization of the exporting of what in the step is added to the initial parameters
      the printing format of paramDict is key: paramDict[key]
      @ In, None
      @ Out, paramDict, dict, dictionary containing the parameter names as keys
        and each parameter's initial value as the dictionary values
    """
    return {}

  def _localInitializeStep(self,inDictionary):
    """
      This is the API for the local initialization of the children classes of step
      The inDictionary contains the instances for each possible role supported in the step (dictionary keywords) the instances of the objects in list if more than one is allowed
      The role of _localInitializeStep is to call the initialize method instance if needed
      Remember after each initialization to put:
      self.raiseADebug('for the role "+key+" the item of class '+inDictionary['key'].type+' and name '+inDictionary['key'].name+' has been initialized')
      @ In, inDictionary, dict, the initialization dictionary
      @ Out, None
    """
    pass

  def _localTakeAstepRun(self,inDictionary):
    """
      This is the API for the local run of a step for the children classes
      @ In, inDictionary, dict, contains the list of instances (see Simulation)
      @ Out, None
    """
    #Train the ROM... It is not needed to add the trainingSet since it's already been added in the initialization method
    for ROM in inDictionary['Output']:
      ROM.train(inDictionary['Input'][0])
#
#
#
class IOStep(Step):
  """
    This step is used to extract or push information from/into a Database,
    or from a directory, or print out the data to an OutStream
  """
  def __init__(self):
    """
      Constructor
      @ In, None
      @ Out, None
    """
    Step.__init__(self)
    self.printTag = 'STEP IOCOMBINED'
    self.fromDirectory = None

  def __getOutputs(self, inDictionary):
    """
      Utility method to get all the instances marked as Output
      @ In, inDictionary, dict, dictionary of all instances
      @ Out, outputs, list, list of Output instances
    """
    outputs         = []
    for out in inDictionary['Output']:
      if not isinstance(out,OutStreamManager):
        outputs.append(out)
    return outputs

  def _localInitializeStep(self,inDictionary):
    """
      This is the API for the local initialization of the children classes of step
      The inDictionary contains the instances for each possible role supported in the step (dictionary keywords) the instances of the objects in list if more than one is allowed
      The role of _localInitializeStep is to call the initialize method instance if needed
      Remember after each initialization to put:
      self.raiseADebug('for the role "+key+" the item of class '+inDictionary['key'].type+' and name '+inDictionary['key'].name+' has been initialized')
      @ In, inDictionary, dict, the initialization dictionary
      @ Out, None
    """
    # check if #inputs == #outputs
    # collect the outputs without outstreams
    outputs         = self.__getOutputs(inDictionary)
    databases       = set()
    self.actionType = []
    if len(inDictionary['Input']) != len(outputs) and len(outputs) > 0:
      self.raiseAnError(IOError,'In Step named ' + self.name + \
          ', the number of Inputs != number of Outputs, and there are Outputs. '+\
          'Inputs: %i Outputs: %i'%(len(inDictionary['Input']),len(outputs)) )
    #determine if this is a DATAS->HDF5, HDF5->DATAS or both.
    # also determine if this is an invalid combination
    for i in range(len(outputs)):
      if inDictionary['Input'][i].type == 'HDF5':
        if isinstance(outputs[i],Data):
          self.actionType.append('HDF5-dataObjects')
        else:
          self.raiseAnError(IOError,'In Step named ' + self.name + '. This step accepts A DataObjects as Output only, when the Input is an HDF5. Got ' + inDictionary['Output'][i].type)
      elif  isinstance(inDictionary['Input'][i],Data):
        if outputs[i].type == 'HDF5':
          self.actionType.append('dataObjects-HDF5')
        else:
          self.raiseAnError(IOError,'In Step named ' + self.name + '. This step accepts ' + 'HDF5' + ' as Output only, when the Input is a DataObjects. Got ' + inDictionary['Output'][i].type)
      elif isinstance(inDictionary['Input'][i],Models.ROM):
        if isinstance(outputs[i],Files.File):
          self.actionType.append('ROM-FILES')
        else:
          self.raiseAnError(IOError,'In Step named ' + self.name + '. This step accepts A Files as Output only, when the Input is a ROM. Got ' + inDictionary['Output'][i].type)
      elif isinstance(inDictionary['Input'][i],Files.File):
        if   isinstance(outputs[i],Models.ROM):
          self.actionType.append('FILES-ROM')
        elif isinstance(outputs[i],Data):
          self.actionType.append('FILES-dataObjects')
        else:
          self.raiseAnError(IOError,'In Step named ' + self.name + '. This step accepts A ROM as Output only, when the Input is a Files. Got ' + inDictionary['Output'][i].type)
      else:
        self.raiseAnError(IOError,'In Step named ' + self.name + '. This step accepts DataObjects, HDF5, ROM and Files as Input only. Got ' + inDictionary['Input'][i].type)
    if self.fromDirectory and len(self.actionType) == 0:
      self.raiseAnError(IOError,'In Step named ' + self.name + '. "fromDirectory" attribute provided but not conversion action is found (remove this atttribute for OutStream actions only"')
    #Initialize all the HDF5 outputs.
    for i in range(len(outputs)):
      #if type(outputs[i]).__name__ not in ['str','bytes','unicode']:
      if 'HDF5' in inDictionary['Output'][i].type:
        if outputs[i].name not in databases:
          databases.add(outputs[i].name)
          outputs[i].initialize(self.name)
          self.raiseADebug('for the role Output the item of class {0:15} and name {1:15} has been initialized'.format(outputs[i].type,outputs[i].name))

    #if have a fromDirectory and are a dataObjects-*, need to load data
    if self.fromDirectory:
      for i in range(len(inDictionary['Input'])):
        if self.actionType[i].startswith('dataObjects-'):
          inInput = inDictionary['Input'][i]
          inInput.loadXMLandCSV(self.fromDirectory)

    #Initialize all the OutStreamPrint and OutStreamPlot outputs
    for output in inDictionary['Output']:
      if type(output).__name__ in ['OutStreamPrint','OutStreamPlot']:
        output.initialize(inDictionary)
        self.raiseADebug('for the role Output the item of class {0:15} and name {1:15} has been initialized'.format(output.type,output.name))

  def _localTakeAstepRun(self,inDictionary):
    """
      This is the API for the local run of a step for the children classes
      @ In, inDictionary, dict, contains the list of instances (see Simulation)
      @ Out, None
    """
    outputs = self.__getOutputs(inDictionary)
    for i in range(len(outputs)):
      if self.actionType[i] == 'HDF5-dataObjects':
        #inDictionary['Input'][i] is HDF5, outputs[i] is a DataObjects
        outputs[i].addOutput(inDictionary['Input'][i])
      elif self.actionType[i] == 'dataObjects-HDF5':
        #inDictionary['Input'][i] is a dataObjects, outputs[i] is HDF5
        outputs[i].addGroupDataObjects({'group':inDictionary['Input'][i].name},inDictionary['Input'][i])
      elif self.actionType[i] == 'ROM-FILES':
        #inDictionary['Input'][i] is a ROM, outputs[i] is Files
        #check the ROM is trained first
        if not inDictionary['Input'][i].amITrained:
          self.raiseAnError(RuntimeError,'Pickled rom "%s" was not trained!  Train it before pickling and unpickling using a RomTrainer step.' %inDictionary['Input'][i].name)
        fileobj = outputs[i]
        fileobj.open(mode='wb+')
        cloudpickle.dump(inDictionary['Input'][i],fileobj)
        fileobj.flush()
        fileobj.close()
      elif self.actionType[i] == 'FILES-ROM':
        #inDictionary['Input'][i] is a Files, outputs[i] is ROM
        fileobj = inDictionary['Input'][i]
        unpickledObj = pickle.load(open(fileobj.getAbsFile(),'rb+'))
        if not isinstance(unpickledObj,Models.ROM):
          self.raiseAnError(RuntimeError,'Pickled object in "%s" is not a ROM.  Exiting ...' %str(fileobj))
        if not unpickledObj.amITrained:
          self.raiseAnError(RuntimeError,'Pickled rom "%s" was not trained!  Train it before pickling and unpickling using a RomTrainer step.' %unpickledObj.name)
        outputs[i].train(unpickledObj)
      elif self.actionType[i] == 'FILES-dataObjects':
        #inDictionary['Input'][i] is a Files, outputs[i] is PointSet
        infile = inDictionary['Input'][i]
        options = {'fileToLoad':infile}
        outputs[i].loadXMLandCSV(inDictionary['Input'][i].getPath(),options)
      else:
        self.raiseAnError(IOError,"Unknown action type "+self.actionType[i])
    for output in inDictionary['Output']:
      if output.type in ['OutStreamPrint','OutStreamPlot']:
        output.addOutput()

  def _localGetInitParams(self):
    """
      Place here a specialization of the exporting of what in the step is added to the initial parameters
      the printing format of paramDict is key: paramDict[key]
      @ In, None
      @ Out, paramDict, dict, dictionary containing the parameter names as keys
        and each parameter's initial value as the dictionary values
    """
    paramDict = {}
    return paramDict # no inputs

  def _localInputAndChecks(self,xmlNode):
    """
      Place here specialized reading, input consistency check and
      initialization of what will not change during the whole life of the object
      @ In, xmlNode, xml.etree.ElementTree.Element, XML element node that represents the portion of the input that belongs to this Step class
      @ Out, None
    """
    if 'fromDirectory' in xmlNode.attrib.keys():
      self.fromDirectory = xmlNode.attrib['fromDirectory']

#
#
#
__interFaceDict                      = {}
__interFaceDict['SingleRun'        ] = SingleRun
__interFaceDict['MultiRun'         ] = MultiRun
__interFaceDict['IOStep'           ] = IOStep
__interFaceDict['RomTrainer'       ] = RomTrainer
__interFaceDict['PostProcess'      ] = SingleRun
__base                               = 'Step'

def returnInstance(Type,caller):
  """
    Returns the instance of a Step
    @ In, Type, string, requested step
    @ In, caller, object, requesting object
    @ Out, __interFaceDict, instance, instance of the step
  """
  return __interFaceDict[Type]()
  caller.raiseAnError(NameError,'not known '+__base+' type '+Type)<|MERGE_RESOLUTION|>--- conflicted
+++ resolved
@@ -608,10 +608,11 @@
       else:
         self.raiseADebug('the job "'+finishedJob.identifier+'" has failed.')
         if self.failureHandling['fail']:
-          #add run to a pool that can be sent to the sampler later
-          self.failedRuns.append(copy.copy(finishedJob))
+          # is this sampler/optimizer able to handle failed runs? If not, add the failed run in the pool
+          if not sampler.ableToHandelFailedRuns:
+            #add run to a pool that can be sent to the sampler later
+            self.failedRuns.append(copy.copy(finishedJob))
         else:
-<<<<<<< HEAD
           if finishedJob.identifier not in self.failureHandling['jobRepetitionPerformed']:
             self.failureHandling['jobRepetitionPerformed'][finishedJob.identifier] = 1
           if self.failureHandling['jobRepetitionPerformed'][finishedJob.identifier] <= self.failureHandling['repetitions']:
@@ -621,9 +622,13 @@
                              str(self.failureHandling['jobRepetitionPerformed'][finishedJob.identifier]) +'/'+str(self.failureHandling['repetitions']))
             self.failureHandling['jobRepetitionPerformed'][finishedJob.identifier] += 1
           else:
-            #add run to a pool that can be sent to the sampler later
-            self.failedRuns.append(copy.copy(finishedJob))
+            # is this sampler/optimizer able to handle failed runs? If not, add the failed run in the pool
+            if not sampler.ableToHandelFailedRuns:
+              #add run to a pool that can be sent to the sampler later
+              self.failedRuns.append(copy.copy(finishedJob))
             self.raiseAWarning('The job "'+finishedJob.identifier+'" has been submitted '+ str(self.failureHandling['repetitions'])+' times, failing all the times!!!')
+        if sampler.ableToHandelFailedRuns:
+          self.raiseAWarning('The sampler/optimizer "'+sampler.type+'" is able to handle failed runs!')
       # finalize actual sampler
       sampler.finalizeActualSampling(finishedJob,model,inputs)
       # if requested, submit new jobs -> this should only be true for the sequential case
@@ -668,63 +673,6 @@
       else: #sampler not ready
         self.raiseADebug('  Sampler currently has no new points to sample.')
         return
-=======
-          self.raiseADebug('the job "'+finishedJob.identifier+'" has failed.')
-          if self.failureHandling['fail']:
-            # is this sampler/optimizer able to handle failed runs? If not, add the failed run in the pool
-            if not sampler.ableToHandelFailedRuns:
-              #add run to a pool that can be sent to the sampler later
-              self.failedRuns.append(copy.copy(finishedJob))
-          else:
-            if finishedJob.identifier not in self.failureHandling['jobRepetitionPerformed']:
-              self.failureHandling['jobRepetitionPerformed'][finishedJob.identifier] = 1
-            if self.failureHandling['jobRepetitionPerformed'][finishedJob.identifier] <= self.failureHandling['repetitions']:
-              # we re-add the failed job
-              jobHandler.reAddJob(finishedJob)
-              self.raiseAWarning('As prescribed in the input, trying to re-submit the job "'+finishedJob.identifier+'". Trial '+
-                               str(self.failureHandling['jobRepetitionPerformed'][finishedJob.identifier]) +'/'+str(self.failureHandling['repetitions']))
-              self.failureHandling['jobRepetitionPerformed'][finishedJob.identifier] += 1
-            else:
-              # is this sampler/optimizer able to handle failed runs? If not, add the failed run in the pool
-              if not sampler.ableToHandelFailedRuns:
-                self.failedRuns.append(copy.copy(finishedJob))
-              self.raiseAWarning('The job "'+finishedJob.identifier+'" has been submitted '+ str(self.failureHandling['repetitions'])+' times, failing all the times!!!')
-          if sampler.ableToHandelFailedRuns:
-            self.raiseAWarning('The sampler/optimizer "'+sampler.type+'" is able to handle failed runs!')
-        # finalize actual sampler
-        sampler.finalizeActualSampling(finishedJob,model,inputs)
-        # add new job
-
-        isEnsemble = isinstance(model, Models.EnsembleModel)
-        # put back this loop (do not take it away again. it is NEEDED for NOT-POINT samplers(aka DET)). Andrea
-        ## In order to ensure that the queue does not grow too large, we will
-        ## employ a threshold on the number of jobs the jobHandler can take,
-        ## in addition, we cannot provide more jobs than the sampler can provide.
-        ## So, we take the minimum of these two values.
-        for _ in range(min(jobHandler.availability(isEnsemble),sampler.endJobRunnable())):
-          self.raiseADebug('Testing if the sampler is ready to generate a new input')
-
-          if sampler.amIreadyToProvideAnInput():
-            try:
-              newInput = self._findANewInputToRun(sampler, model, inputs, outputs)
-              if isEnsemble:
-                model.submitAsClient(newInput, inDictionary[self.samplerType].type, jobHandler, **copy.deepcopy(sampler.inputInfo))
-              else:
-                model.submit(newInput, inDictionary[self.samplerType].type, jobHandler, **copy.deepcopy(sampler.inputInfo))
-            except utils.NoMoreSamplesNeeded:
-              self.raiseAMessage('Sampler returned "NoMoreSamplesNeeded".  Continuing...')
-              break
-          else:
-            break
-      ## If all of the jobs given to the job handler have finished, and the sampler
-      ## has nothing else to provide, then we are done with this step.
-      if jobHandler.isFinished() and not sampler.amIreadyToProvideAnInput():
-        self.raiseADebug('Finished with %d runs submitted, %d jobs running, and %d completed jobs waiting to be processed.' % (jobHandler.numSubmitted(),jobHandler.numRunning(),len(jobHandler.getFinishedNoPop())) )
-        break
-      time.sleep(self.sleepTime)
-    # if any new collected runs failed, let the sampler treat them appropriately
-    sampler.handleFailedRuns(self.failedRuns)
->>>>>>> ed05dd11
 
   def _findANewInputToRun(self, sampler, model, inputs, outputs):
     """
