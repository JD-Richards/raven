'''
Module that contains the driver for the whole the simulation flow (Simulation Class)
'''
#for future compatibility with Python 3--------------------------------------------------------------
from __future__ import division, print_function, unicode_literals, absolute_import
import warnings
warnings.simplefilter('default',DeprecationWarning)
#End compatibility block for Python 3----------------------------------------------------------------

#External Modules------------------------------------------------------------------------------------
import xml.etree.ElementTree as ET
import os,subprocess
import math
import sys
import io
import string
#External Modules End--------------------------------------------------------------------------------

#Internal Modules------------------------------------------------------------------------------------
import Steps
import DataObjects
import Samplers
import Models
import Tests
import Distributions
import Databases
import Functions
import OutStreamManager
from JobHandler import JobHandler
import MessageHandler
import utils
#Internal Modules End--------------------------------------------------------------------------------

#----------------------------------------------------------------------------------------------------
class SimulationMode(MessageHandler.MessageUser):
  """SimulationMode allows changes to the how the simulation
  runs are done.  modifySimulation lets the mode change runInfoDict
  and other parameters.  runOverride lets the mode do the running instead
  of simulation. """
  def __init__(self,simulation):
    self.__simulation = simulation
    self.messageHandler = simulation.messageHandler
    self.printTag = 'SIMULATION MODE'

  def doOverrideRun(self):
    """If doOverrideRun is true, then use runOverride instead of
    running the simulation normally.  This method should call
    simulation.run somehow
    """
    return False

  def runOverride(self):
    """this can completely override the Simulation's run method"""
    pass

  def modifySimulation(self):
    """modifySimulation is called after the runInfoDict has been setup.
    This allows the mode to change any parameters that need changing.
    This typically modifies the precommand and the postcommand that
    are put infront of the command and after the command.
    """
    import multiprocessing
    try:
      if multiprocessing.cpu_count() < self.__simulation.runInfoDict['batchSize']:
        self.raiseAWarning("cpu_count "+str(multiprocessing.cpu_count())+" < batchSize "+str(self.__simulation.runInfoDict['batchSize']))
    except NotImplementedError:
      pass

  def XMLread(self,xmlNode):
    """XMLread is called with the mode node, and can be used to
    get extra parameters needed for the simulation mode.
    """
    pass

def splitCommand(s):
  """Splits the string s into a list that can be used for the command
  So for example splitCommand("ab bc c 'el f' \"bar foo\" ") ->
  ['ab', 'bc', 'c', 'el f', 'bar foo']
  Bugs: Does not handle quoted strings with different kinds of quotes
  """
  n = 0
  retList = []
  in_quote = False
  buffer = ""
  while n < len(s):
    current = s[n]
    if current in string.whitespace and not in_quote:
      if len(buffer) > 0: #found end of command
        retList.append(buffer)
        buffer = ""
    elif current in "\"'":
      if in_quote:
        in_quote = False
      else:
        in_quote = True
    else:
      buffer = buffer + current
    n += 1
  if len(buffer) > 0:
    retList.append(buffer)
  return retList

def createAndRunQSUB(simulation):
  """Generates a PBS qsub command to run the simulation"""
  # Check if the simulation has been run in PBS mode and, in case, construct the proper command
  #while true, this is not the number that we want to select
  coresNeeded = simulation.runInfoDict['batchSize']*simulation.runInfoDict['NumMPI']
  #batchSize = simulation.runInfoDict['batchSize']
  frameworkDir = simulation.runInfoDict["FrameworkDir"]
  ncpus = simulation.runInfoDict['NumThreads']
  jobName = simulation.runInfoDict['JobName'] if 'JobName' in simulation.runInfoDict.keys() else 'raven_qsub'
  #check invalid characters
  validChars = set(string.ascii_letters).union(set(string.digits)).union(set('-_'))
  if any(char not in validChars for char in jobName):
    simulation.raiseAnError(IOError,'JobName can only contain alphanumeric and "_", "-" characters! Received'+jobName)
  #check jobName for length
  if len(jobName) > 15:
    jobName = jobName[:10]+'-'+jobName[-4:]
    simulation.raiseAMessage('JobName is limited to 15 characters; truncating to '+jobName)
  #Generate the qsub command needed to run input
  command = ["qsub","-N",jobName]+\
            simulation.runInfoDict["clusterParameters"]+\
            ["-l",
             "select="+str(coresNeeded)+":ncpus="+str(ncpus)+":mpiprocs=1",
             "-l","walltime="+simulation.runInfoDict["expectedTime"],
             "-l","place=free","-v",
             'COMMAND="python Driver.py '+
             " ".join(simulation.runInfoDict["SimulationFiles"])+'"',
             os.path.join(frameworkDir,"raven_qsub_command.py")]
  #Change to frameworkDir so we find raven_qsub_command.sh
  os.chdir(frameworkDir)
  simulation.raiseAMessage(os.getcwd()+' '+command)
  subprocess.call(command)


#----------------------------------------------------------------------

class MPISimulationMode(SimulationMode):
  def __init__(self,simulation):
    self.__simulation = simulation
    #Figure out if we are in PBS
    self.__in_pbs = "PBS_NODEFILE" in os.environ
    self.__nodefile = False
    self.__runQsub = False
    self.printTag = 'MPI SIMULATION MODE'

  def modifySimulation(self):
    if self.__nodefile or self.__in_pbs:
      if not self.__nodefile:
        #Figure out number of nodes and use for batchsize
        nodefile = os.environ["PBS_NODEFILE"]
      else:
        nodefile = self.__nodefile
      lines = open(nodefile,"r").readlines()
      self.__simulation.runInfoDict['Nodes'] = list(lines)
      numMPI = self.__simulation.runInfoDict['NumMPI']
      oldBatchsize = self.__simulation.runInfoDict['batchSize']
      #the batchsize is just the number of nodes of which there is one
      # per line in the nodefile divided by the numMPI (which is per run)
      # and the floor and int and max make sure that the numbers are reasonable
      newBatchsize = max(int(math.floor(len(lines)/numMPI)),1)
      if newBatchsize != oldBatchsize:
        self.__simulation.runInfoDict['batchSize'] = newBatchsize
        self.raiseAWarning("changing batchsize from "+str(oldBatchsize)+" to "+str(newBatchsize))
      if newBatchsize > 1:
        #need to split node lines so that numMPI nodes are available per run
        workingDir = self.__simulation.runInfoDict['WorkingDir']
        for i in range(newBatchsize):
          node_file = open(os.path.join(workingDir,"node_"+str(i)),"w")
          for line in lines[i*numMPI:(i+1)*numMPI]:
            node_file.write(line)
          node_file.close()
        #then give each index a separate file.
        nodeCommand = "-f %BASE_WORKING_DIR%/node_%INDEX% "
      else:
        #If only one batch just use original node file
        nodeCommand = "-f "+nodefile
    else:
      #Not in PBS, so can't look at PBS_NODEFILE and none supplied in input
      newBatchsize = self.__simulation.runInfoDict['batchSize']
      numMPI = self.__simulation.runInfoDict['NumMPI']
      #TODO, we don't have a way to know which machines it can run on
      # when not in PBS so just distribute it over the local machine:
      nodeCommand = " "

    #Disable MPI processor affinity, which causes multiple processes
    # to be forced to the same thread.
    os.environ["MV2_ENABLE_AFFINITY"] = "0"

    # Create the mpiexec pre command
    self.__simulation.runInfoDict['precommand'] = "mpiexec "+nodeCommand+" -n "+str(numMPI)+" "+self.__simulation.runInfoDict['precommand']
    if(self.__simulation.runInfoDict['NumThreads'] > 1):
      #add number of threads to the post command.
      self.__simulation.runInfoDict['postcommand'] = " --n-threads=%NUM_CPUS% "+self.__simulation.runInfoDict['postcommand']
    self.raiseAMessage("precommand: "+self.__simulation.runInfoDict['precommand']+", postcommand: "+self.__simulation.runInfoDict['postcommand'])

  def doOverrideRun(self):
    # Check if the simulation has been run in PBS mode and if run QSUB
    # has been requested, in case, construct the proper command
    return (not self.__in_pbs) and self.__runQsub

  def runOverride(self):
    #Check and see if this is being accidently run
    assert self.__runQsub and not self.__in_pbs
    createAndRunQSUB(self.__simulation)


  def XMLread(self, xmlNode):
    for child in xmlNode:
      if child.tag == "nodefileenv":
        self.__nodefile = os.environ[child.text.strip()]
      elif child.tag == "nodefile":
        self.__nodefile = child.text.strip()
      elif child.tag.lower() == "runqsub":
        self.__runQsub = True
      else:
        self.raiseADebug("We should do something with child "+str(child))
    return


#-----------------------------------------------------------------------------------------------------
class Simulation(MessageHandler.MessageUser):
  '''
  This is a class that contain all the object needed to run the simulation
  Usage:
  myInstance = Simulation()                          !Generate the instance
  myInstance.XMLread(xml.etree.ElementTree.Element)  !This method generate all the objects living in the simulation
  myInstance.initialize()                            !This method takes care of setting up the directory/file environment with proper checks
  myInstance.run()                                   !This method run the simulation
  Utility methods:
   myInstance.printDicts                              !prints the dictionaries representing the whole simulation
   myInstance.setInputFiles                           !re-associate the set of files owned by the simulation
   myInstance.getDefaultInputFile                     !return the default name of the input file read by the simulation
  Inherited from the BaseType class:
   myInstance.whoAreYou()                             !inherited from BaseType class-
   myInstance.myInitializzationParams()               !see BaseType class-
   myInstance.myClassmyCurrentSetting()               !see BaseType class-

  --how to add a new entity <myClass> to the simulation--
  Add an import for the module where it is defined. Convention is that the module is named with the plural
   of the base class of the module: <MyModule>=<myClass>+'s'.
   The base class of the module is by convention named as the new type of simulation component <myClass>.
   The module should contain a set of classes named <myType> that are child of the base class <myClass>.
   The module should possess a function <MyModule>.returnInstance('<myType>',caller) that returns a pointer to the class <myType>.
  Add in Simulation.__init__ the following
   self.<myClass>Dict = {}
   self.addWhatDict['<myClass>'] = <MyModule>
   self.whichDict['<myClass>'  ] = self.<myClass>+'Dict'
  The XML describing the new entity should be organized as it follows:
   <MyModule (camelback with first letter capital)>
     <MyType (camelback with first letter capital) name='here a user given name' subType='here additional specialization'>
       <if needed more xml nodes>
     </MyType>
   </MyModule>

  --Comments on the simulation environment--
  every type of element living in the simulation should be uniquely identified by type and name not by sub-type
  !!!!Wrong!!!!!!!!!!!!!!!!:
  Class: distribution, type: normal,     name: myDistribution
  Class: distribution, type: triangular, name: myDistribution
  Correct:
  type: distribution, type: normal,      name: myNormalDist
  type: distribution, type: triangular,  name: myTriDist

  Using the attribute in the xml node <MyType> type discouraged to avoid confusion
  '''

  def __init__(self,frameworkDir,verbosity='all'):
    self.FIXME          = False
    #establish message handling: the error, warning, message, and debug print handler
    self.messageHandler = MessageHandler.MessageHandler()
    self.verbosity      = verbosity
    callerLength        = 25
    tagLength           = 15
    suppressErrs        = False
    self.messageHandler.initialize({'verbosity':self.verbosity, 'callerLength':callerLength, 'tagLength':tagLength, 'suppressErrs':suppressErrs})
    sys.path.append(os.getcwd())
    #this dictionary contains the general info to run the simulation
    self.runInfoDict = {}
    self.runInfoDict['DefaultInputFile'  ] = 'test.xml'   #Default input file to use
    self.runInfoDict['SimulationFiles'   ] = []           #the xml input file
    self.runInfoDict['ScriptDir'         ] = os.path.join(os.path.dirname(frameworkDir),"scripts") # the location of the pbs script interfaces
    self.runInfoDict['FrameworkDir'      ] = frameworkDir # the directory where the framework is located
    self.runInfoDict['WorkingDir'        ] = ''           # the directory where the framework should be running
    self.runInfoDict['TempWorkingDir'    ] = ''           # the temporary directory where a simulation step is run
    self.runInfoDict['NumMPI'            ] = 1            # the number of mpi process by run
    self.runInfoDict['NumThreads'        ] = 1            # Number of Threads by run
    self.runInfoDict['numProcByRun'      ] = 1            # Total number of core used by one run (number of threads by number of mpi)
    self.runInfoDict['batchSize'         ] = 1            # number of contemporaneous runs
    self.runInfoDict['ParallelCommand'   ] = ''           # the command that should be used to submit jobs in parallel (mpi)
    self.runInfoDict['ThreadingCommand'  ] = ''           # the command should be used to submit multi-threaded
    self.runInfoDict['numNode'           ] = 1            # number of nodes
    #self.runInfoDict['procByNode'        ] = 1            # number of processors by node
    self.runInfoDict['totalNumCoresUsed' ] = 1            # total number of cores used by driver
    self.runInfoDict['queueingSoftware'  ] = ''           # queueing software name
    self.runInfoDict['stepName'          ] = ''           # the name of the step currently running
    self.runInfoDict['precommand'        ] = ''           # Add to the front of the command that is run
    self.runInfoDict['postcommand'       ] = ''           # Added after the command that is run.
    self.runInfoDict['delSucLogFiles'    ] = False        # If a simulation (code run) has not failed, delete the relative log file (if True)
    self.runInfoDict['deleteOutExtension'] = []           # If a simulation (code run) has not failed, delete the relative output files with the listed extension (comma separated list, for example: 'e,r,txt')
    self.runInfoDict['mode'              ] = ''           # Running mode.  Curently the only mode supported is mpi but others can be added with custom modes.
    self.runInfoDict['Nodes'             ] = []           # List of  node IDs. Filled only in case RAVEN is run in a DMP machine
    self.runInfoDict['expectedTime'      ] = '10:00:00'   # How long the complete input is expected to run.
    self.runInfoDict['logfileBuffer'     ] = int(io.DEFAULT_BUFFER_SIZE)*50 # logfile buffer size in bytes
    self.runInfoDict['clusterParameters' ] = []           # Extra parameters to use with the qsub command.

    #Following a set of dictionaries that, in a manner consistent with their names, collect the instance of all objects needed in the simulation
    #Theirs keywords in the dictionaries are the the user given names of data, sampler, etc.
    #The value corresponding to a keyword is the instance of the corresponding class
    self.stepsDict            = {}
    self.dataDict             = {}
    self.samplersDict         = {}
    self.modelsDict           = {}
    self.testsDict            = {}
    self.distributionsDict    = {}
    self.dataBasesDict        = {}
    self.functionsDict        = {}
    self.filesDict            = {} #this is different, for each file rather than an instance it just returns the absolute path of the file
    self.OutStreamManagerPlotDict  = {}
    self.OutStreamManagerPrintDict = {}
    self.stepSequenceList     = [] #the list of step of the simulation

    #list of supported queue-ing software:
    self.knownQueueingSoftware = []
    self.knownQueueingSoftware.append('None')
    self.knownQueueingSoftware.append('PBS Professional')

    #Dictionary of mode handlers for the
    self.__modeHandlerDict           = {}
    self.__modeHandlerDict['mpi']    = MPISimulationMode

    #this dictionary contain the static factory that return the instance of one of the allowed entities in the simulation
    #the keywords are the name of the module that contains the specialization of that specific entity
    self.addWhatDict  = {}
    self.addWhatDict['Steps'            ] = Steps
    self.addWhatDict['DataObjects'            ] = DataObjects
    self.addWhatDict['Samplers'         ] = Samplers
    self.addWhatDict['Models'           ] = Models
    self.addWhatDict['Tests'            ] = Tests
    self.addWhatDict['Distributions'    ] = Distributions
    self.addWhatDict['Databases'        ] = Databases
    self.addWhatDict['Functions'        ] = Functions
    self.addWhatDict['OutStreamManager' ] = {}
    self.addWhatDict['OutStreamManager' ]['Plot' ] = OutStreamManager
    self.addWhatDict['OutStreamManager' ]['Print'] = OutStreamManager

    #Mapping between an entity type and the dictionary containing the instances for the simulation
    self.whichDict = {}
    self.whichDict['Steps'           ] = self.stepsDict
    self.whichDict['DataObjects'           ] = self.dataDict
    self.whichDict['Samplers'        ] = self.samplersDict
    self.whichDict['Models'          ] = self.modelsDict
    self.whichDict['Tests'           ] = self.testsDict
    self.whichDict['RunInfo'         ] = self.runInfoDict
    self.whichDict['Files'           ] = self.filesDict
    self.whichDict['Distributions'   ] = self.distributionsDict
    self.whichDict['Databases'       ] = self.dataBasesDict
    self.whichDict['Functions'       ] = self.functionsDict
    self.whichDict['OutStreamManager'] = {}
    self.whichDict['OutStreamManager']['Plot' ] = self.OutStreamManagerPlotDict
    self.whichDict['OutStreamManager']['Print'] = self.OutStreamManagerPrintDict
    #the handler of the runs within each step
    self.jobHandler    = JobHandler()
    #handle the setting of how the jobHandler act
    self.__modeHandler = SimulationMode(self)
    self.printTag = 'SIMULATION'

  def setInputFiles(self,inputFiles):
    '''Can be used to set the input files that the program received.
    These are currently used for cluster running where the program
    needs to be restarted on a different node.'''
    self.runInfoDict['SimulationFiles'   ] = inputFiles

  def getDefaultInputFile(self):
    '''Returns the default input file to read'''
    return self.runInfoDict['DefaultInputFile']

  def __createAbsPath(self,filein):
    '''assuming that the file in is already in the self.filesDict it places, as value, the absolute path'''
    if '~' in filein : filein = os.path.expanduser(filein)
    if not os.path.isabs(filein):
      self.filesDict[filein] = os.path.normpath(os.path.join(self.runInfoDict['WorkingDir'],filein))

  def __checkExistPath(self,filein):
    '''assuming that the file in is already in the self.filesDict it checks the existence'''
    if not os.path.exists(self.filesDict[filein]): self.raiseAnError(IOError,'The file '+ filein +' has not been found')

  def XMLread(self,xmlNode,runInfoSkip = set(),xmlFilename=None):
    '''parses the xml input file, instances the classes need to represent all objects in the simulation'''
    if 'verbosity' in xmlNode.attrib.keys():
      if   xmlNode.attrib['verbosity'].strip().lower() in utils.stringsThatMeanSilent()           : self.verbosity = 0
      elif xmlNode.attrib['verbosity'].strip().lower() in utils.stringsThatMeanPartiallyVerbose() : self.verbosity = 1
      elif xmlNode.attrib['verbosity'].strip().lower() in utils.stringsThatMeanVerbose()          : self.verbosity = 2
    else: self.verbosity = 2
    try:    runInfoNode = xmlNode.find('RunInfo')
    except: self.raiseAnError(IOError,'The run info node is mandatory')
    self.__readRunInfo(runInfoNode,runInfoSkip,xmlFilename)
    for child in xmlNode:
      if child.tag in list(self.whichDict.keys()):
        self.raiseADebug('-'*2+' Reading the block: {0:15}'.format(str(child.tag))+2*'-')
        Class = child.tag
        if len(child.attrib.keys()) == 0: globalAttributes = {}
        else:
          globalAttributes = child.attrib
          if 'verbosity' in globalAttributes.keys():
            if   globalAttributes['verbosity'].strip().lower() in utils.stringsThatMeanSilent()           : self.verbosity = 0
            elif globalAttributes['verbosity'].strip().lower() in utils.stringsThatMeanPartiallyVerbose() : self.verbosity = 1
            elif globalAttributes['verbosity'].strip().lower() in utils.stringsThatMeanVerbose()          : self.verbosity = 2
        if Class != 'RunInfo':
          for childChild in child:
            subType = childChild.tag
            if 'name' in childChild.attrib.keys():
              name = childChild.attrib['name']
              self.raiseADebug('Reading type '+str(childChild.tag)+' with name '+name)
              #place the instance in the proper dictionary (self.whichDict[Type]) under his name as key,
              #the type is the general class (sampler, data, etc) while childChild.tag is the sub type
#              if name not in self.whichDict[Class].keys():  self.whichDict[Class][name] = self.addWhatDict[Class].returnInstance(childChild.tag,self)
              if Class != 'OutStreamManager':
                  if name not in self.whichDict[Class].keys():
                    if "needsRunInfo" in self.addWhatDict[Class].__dict__:
                      self.whichDict[Class][name] = self.addWhatDict[Class].returnInstance(childChild.tag,self.runInfoDict,self)
                    else:
                      self.whichDict[Class][name] = self.addWhatDict[Class].returnInstance(childChild.tag,self)
                  else: self.raiseAnError(IOError,'Redundant naming in the input for class '+Class+' and name '+name)
              else:
                  if name not in self.whichDict[Class][subType].keys():  self.whichDict[Class][subType][name] = self.addWhatDict[Class][subType].returnInstance(childChild.tag,self)
                  else: self.raiseAnError(IOError,'Redundant  naming in the input for class '+Class+' and sub Type'+subType+' and name '+name)
              #now we can read the info for this object
              #if globalAttributes and 'verbosity' in globalAttributes.keys(): localVerbosity = globalAttributes['verbosity']
              #else                                                      : localVerbosity = self.verbosity
              if Class != 'OutStreamManager': self.whichDict[Class][name].readXML(childChild, self.messageHandler, globalAttributes=globalAttributes)
              else: self.whichDict[Class][subType][name].readXML(childChild, self.messageHandler, globalAttributes=globalAttributes)
            else: self.raiseAnError(IOError,'not found name attribute for one '+Class)
      else: self.raiseAnError(IOError,'the '+child.tag+' is not among the known simulation components '+ET.tostring(child))
    if not set(self.stepSequenceList).issubset(set(self.stepsDict.keys())):
      self.raiseAnError(IOError,'The step list: '+str(self.stepSequenceList)+' contains steps that have no bee declared: '+str(list(self.stepsDict.keys())))

  def initialize(self):
    '''check/created working directory, check/set up the parallel environment, call step consistency checker'''
    #check/generate the existence of the working directory
    if not os.path.exists(self.runInfoDict['WorkingDir']): os.makedirs(self.runInfoDict['WorkingDir'])
    #move the full simulation environment in the working directory
    os.chdir(self.runInfoDict['WorkingDir'])
    #add also the new working dir to the path
    sys.path.append(os.getcwd())
    #check consistency and fill the missing info for the // runs (threading, mpi, batches)
    self.runInfoDict['numProcByRun'] = self.runInfoDict['NumMPI']*self.runInfoDict['NumThreads']
    oldTotalNumCoresUsed = self.runInfoDict['totalNumCoresUsed']
    self.runInfoDict['totalNumCoresUsed'] = self.runInfoDict['numProcByRun']*self.runInfoDict['batchSize']
    if self.runInfoDict['totalNumCoresUsed'] < oldTotalNumCoresUsed:
      #This is used to reserve some cores
      self.runInfoDict['totalNumCoresUsed'] = oldTotalNumCoresUsed
    elif oldTotalNumCoresUsed > 1: #If 1, probably just default
      runAWarning(self,"overriding totalNumCoresUsed",oldTotalNumCoresUsed,"to", self.runInfoDict['totalNumCoresUsed'])
    #transform all files in absolute path
    for key in self.filesDict.keys(): self.__createAbsPath(key)
    #Let the mode handler do any modification here
    self.__modeHandler.modifySimulation()
    self.jobHandler.initialize(self.runInfoDict)
    self.printDicts()
    for stepName, stepInstance in self.stepsDict.items():
      self.checkStep(stepInstance,stepName)

  def checkStep(self,stepInstance,stepName):
    '''This method checks the coherence of the simulation step by step'''
    for [role,myClass,objectType,name] in stepInstance.parList:
      if myClass!= 'Step' and myClass not in list(self.whichDict.keys()):
        self.raiseAnError(IOError,'For step named '+stepName+' the role '+role+' has been assigned to an unknown class type '+myClass)
      if myClass != 'OutStreamManager':
          if name not in list(self.whichDict[myClass].keys()):
            self.raiseADebug('name: '+name)
            self.raiseADebug('list: '+str(list(self.whichDict[myClass].keys())))
            self.raiseADebug(str(self.whichDict[myClass]))
            self.raiseAnError(IOError,'In step '+stepName+' the class '+myClass+' named '+name+' supposed to be used for the role '+role+' has not been found')
      else:
          if name not in list(self.whichDict[myClass][objectType].keys()):
            self.raiseADebug('name: '+name)
            self.raiseADebug('list: '+str(list(self.whichDict[myClass][objectType].keys())))
            self.raiseADebug(str(self.whichDict[myClass][objectType]))
            self.raiseAnError(IOError,'In step '+stepName+' the class '+myClass+' named '+name+' supposed to be used for the role '+role+' has not been found')

      if myClass != 'Files':  # check if object type is consistent
        if myClass != 'OutStreamManager': objtype = self.whichDict[myClass][name].type
        else:                             objtype = self.whichDict[myClass][objectType][name].type
        if objectType != objtype.replace("OutStream",""):
          objtype = self.whichDict[myClass][name].type
          self.raiseAnError(IOError,'In step '+stepName+' the class '+myClass+' named '+name+' used for role '+role+' has mismatching type. Type is "'+objtype.replace("OutStream","")+'" != inputted one "'+objectType+'"!')

  def __readRunInfo(self,xmlNode,runInfoSkip,xmlFilename):
    '''reads the xml input file for the RunInfo block'''
    for element in xmlNode:
      if element.tag in runInfoSkip:
        runAWarning(self,"Skipped element ",element.tag)
      elif   element.tag == 'WorkingDir'        :
        temp_name = element.text
        if '~' in temp_name : temp_name = os.path.expanduser(temp_name)
        if os.path.isabs(temp_name):            self.runInfoDict['WorkingDir'        ] = temp_name
        elif "runRelative" in element.attrib:
          self.runInfoDict['WorkingDir'        ] = os.path.abspath(temp_name)
        else:
          if xmlFilename == None:
            self.raiseAnError(IOError,'Relative working directory requested but xmlFilename is None.')
          xmlDirectory = os.path.dirname(os.path.abspath(xmlFilename))
          raw_relative_working_dir = element.text.strip()
          self.runInfoDict['WorkingDir'] = os.path.join(xmlDirectory,raw_relative_working_dir)
      elif element.tag == 'JobName'           : self.runInfoDict['JobName'           ] = element.text.strip()
      elif element.tag == 'ParallelCommand'   : self.runInfoDict['ParallelCommand'   ] = element.text.strip()
      elif element.tag == 'queueingSoftware'  : self.runInfoDict['queueingSoftware'  ] = element.text.strip()
      elif element.tag == 'ThreadingCommand'  : self.runInfoDict['ThreadingCommand'  ] = element.text.strip()
      elif element.tag == 'NumThreads'        : self.runInfoDict['NumThreads'        ] = int(element.text)
      elif element.tag == 'numNode'           : self.runInfoDict['numNode'           ] = int(element.text)
      #elif element.tag == 'procByNode'        : self.runInfoDict['procByNode'        ] = int(element.text)
      elif element.tag == 'totalNumCoresUsed' : self.runInfoDict['totalNumCoresUsed'   ] = int(element.text)
      elif element.tag == 'NumMPI'            : self.runInfoDict['NumMPI'            ] = int(element.text)
      elif element.tag == 'batchSize'         : self.runInfoDict['batchSize'         ] = int(element.text)
      elif element.tag == 'MaxLogFileSize'    : self.runInfoDict['MaxLogFileSize'    ] = int(element.text)
      elif element.tag == 'precommand'        : self.runInfoDict['precommand'        ] = element.text
      elif element.tag == 'postcommand'       : self.runInfoDict['postcommand'       ] = element.text
      elif element.tag == 'deleteOutExtension': self.runInfoDict['deleteOutExtension'] = element.text.strip().split(',')
      elif element.tag == 'delSucLogFiles'    :
        if element.text.lower() in utils.stringsThatMeanTrue(): self.runInfoDict['delSucLogFiles'    ] = True
        else                                            : self.runInfoDict['delSucLogFiles'    ] = False
      elif element.tag == 'logfileBuffer'      : self.runInfoDict['logfileBuffer'] = utils.convertMultipleToBytes(element.text.lower())
      elif element.tag == 'clusterParameters'  : self.runInfoDict['clusterParameters'] = splitCommand(element.text)
      elif element.tag == 'mode'              :
        self.runInfoDict['mode'] = element.text.strip().lower()
        #parallel environment
        if self.runInfoDict['mode'] in self.__modeHandlerDict:
          self.__modeHandler = self.__modeHandlerDict[self.runInfoDict['mode']](self)
          self.__modeHandler.XMLread(element)
        else:
          self.raiseAnError(IOError,"Unknown mode "+self.runInfoDict['mode'])
      elif element.tag == 'expectedTime'      : self.runInfoDict['expectedTime'      ] = element.text.strip()
      elif element.tag == 'Sequence':
        for stepName in element.text.split(','): self.stepSequenceList.append(stepName.strip())
      elif element.tag == 'Files':
        text = element.text.strip()
        for fileName in text.split(','): self.filesDict[fileName.strip()] = fileName.strip()
      elif element.tag == 'DefaultInputFile'  : self.runInfoDict['DefaultInputFile'] = element.text.strip()
      elif element.tag == 'CustomMode' :
        modeName = element.text.strip()
        modeClass = element.attrib["class"]
        modeFile = element.attrib["file"]
        #XXX This depends on if the working directory has been set yet.
        # So switching the order of WorkingDir and CustomMode can
        # cause different results.
        modeFile = modeFile.replace("%BASE_WORKING_DIR%",self.runInfoDict['WorkingDir'])
        modeFile = modeFile.replace("%FRAMEWORK_DIR%",self.runInfoDict['FrameworkDir'])
        modeDir, modeFilename = os.path.split(modeFile)
        if modeFilename.endswith(".py"):
          modeModulename = modeFilename[:-3]
        else:
          modeModulename = modeFilename
        os.sys.path.append(modeDir)
        module = __import__(modeModulename)
        if modeName in self.__modeHandlerDict:
          runAWarning(self,"duplicate mode definition",modeName)
        self.__modeHandlerDict[modeName] = module.__dict__[modeClass]
      else:
        runAWarning(self,"Unhandled element ",element.tag)

  def printDicts(self):
    '''utility function capable to print a summary of the dictionaries'''
    def __prntDict(Dict,msg):
      '''utility function capable to print a dictionary'''
      msg=''
      for key in Dict:
        msg+=key+'= '+str(Dict[key])+'\n'
      msg=__prntDict(self.runInfoDict,msg)
      msg=__prntDict(self.stepsDict,msg)
      msg=__prntDict(self.dataDict,msg)
      msg=__prntDict(self.samplersDict,msg)
      msg=__prntDict(self.modelsDict,msg)
      msg=__prntDict(self.testsDict,msg)
      msg=__prntDict(self.filesDict,msg)
      msg=__prntDict(self.dataBasesDict,msg)
      msg=__prntDict(self.OutStreamManagerPlotDict,msg)
      msg=__prntDict(self.OutStreamManagerPrintDict,msg)
      msg=__prntDict(self.addWhatDict,msg)
      msg=__prntDict(self.whichDict,msg)
      self.raiseAMessage(msg)

  def run(self):
    '''run the simulation'''
    #to do list
    #can we remove the check on the esistence of the file, it might make more sense just to check in case they are input and before the step they are used
    #
    self.raiseADebug('entering the run')
    #controlling the PBS environment
    if self.__modeHandler.doOverrideRun():
      self.__modeHandler.runOverride()
      return
    #loop over the steps of the simulation
    for stepName in self.stepSequenceList:
      stepInstance                     = self.stepsDict[stepName]   #retrieve the instance of the step
<<<<<<< HEAD
      utils.raiseAMessage(self,'')
      utils.raiseAMessage(self,'-'*2+' Beginning step {0:50}'.format(stepName+' of type: '+stepInstance.type)+2*'-')
=======
      self.raiseAMessage('-'*2+' Beginning step {0:50}'.format(stepName+' of type: '+stepInstance.type)+2*'-')
>>>>>>> 31f49ba5
      self.runInfoDict['stepName']     = stepName                   #provide the name of the step to runInfoDict
      stepInputDict                    = {}                         #initialize the input dictionary for a step. Never use an old one!!!!!
      stepInputDict['Input' ]          = []                         #set the Input to an empty list
      stepInputDict['Output']          = []                         #set the Output to an empty list
      #fill the take a a step input dictionary just to recall: key= role played in the step b= Class, c= Type, d= user given name
      for [key,b,c,d] in stepInstance.parList:
        #Only for input and output we allow more than one object passed to the step, so for those we build a list
        if key == 'Input' or key == 'Output':
            if b == 'OutStreamManager': stepInputDict[key].append(self.whichDict[b][c][d])
            else:                       stepInputDict[key].append(self.whichDict[b][d])
        else: stepInputDict[key] = self.whichDict[b][d]
        if key == 'Input' and b == 'Files': self.__checkExistPath(d) #if the input is a file, check if it exists
      #add the global objects
      stepInputDict['jobHandler'] = self.jobHandler
      #generate the needed assembler to send to the step
      for key in stepInputDict.keys():
        if type(stepInputDict[key]) == list: stepindict = stepInputDict[key]
        else                               : stepindict = [stepInputDict[key]]
        # check assembler. NB. If the assembler refers to an internal object the relative dictionary
        # needs to have the format {'internal':[(None,'variableName'),(None,'variable name')]}
        for stp in stepindict:
          if "whatDoINeed" in dir(stp):
            neededobjs    = {}
            neededObjects = stp.whatDoINeed()
            for mainClassStr in neededObjects.keys():
              if mainClassStr not in self.whichDict.keys() and mainClassStr != 'internal': self.raiseAnError(IOError,'Main Class '+mainClassStr+' needed by '+stp.name + ' unknown!')
              neededobjs[mainClassStr] = {}
              for obj in neededObjects[mainClassStr]:
                if obj[1] in vars(self):
                  neededobjs[mainClassStr][obj[1]] = vars(self)[obj[1]]
                elif obj[1] in self.whichDict[mainClassStr].keys():
                  if obj[0]:
                    if obj[0] not in self.whichDict[mainClassStr][obj[1]].type: self.raiseAnError(IOError,'Type of requested object '+obj[1]+' does not match the actual type!'+ obj[0] + ' != ' + self.whichDict[mainClassStr][obj[1]].type)
                  neededobjs[mainClassStr][obj[1]] = self.whichDict[mainClassStr][obj[1]]
                else: self.raiseAnError(IOError,'Requested object '+obj[1]+' is not part of the Main Class '+mainClassStr + '!')
            stp.generateAssembler(neededobjs)
      #if 'Sampler' in stepInputDict.keys(): stepInputDict['Sampler'].generateDistributions(self.distributionsDict)
      #running a step
      stepInstance.takeAstep(stepInputDict)
      #---------------here what is going on? Please add comments-----------------
      for output in stepInputDict['Output']:
        if self.FIXME: self.raiseAMessage('This is for the filter, it needs to go when the filtering strategy is done')
        if "finalize" in dir(output):
          output.finalize()
      self.raiseAMessage('-'*2+' End step {0:50} '.format(stepName+' of type: '+stepInstance.type)+2*'-')<|MERGE_RESOLUTION|>--- conflicted
+++ resolved
@@ -593,12 +593,8 @@
     #loop over the steps of the simulation
     for stepName in self.stepSequenceList:
       stepInstance                     = self.stepsDict[stepName]   #retrieve the instance of the step
-<<<<<<< HEAD
-      utils.raiseAMessage(self,'')
-      utils.raiseAMessage(self,'-'*2+' Beginning step {0:50}'.format(stepName+' of type: '+stepInstance.type)+2*'-')
-=======
+      self.raiseAMessage('')
       self.raiseAMessage('-'*2+' Beginning step {0:50}'.format(stepName+' of type: '+stepInstance.type)+2*'-')
->>>>>>> 31f49ba5
       self.runInfoDict['stepName']     = stepName                   #provide the name of the step to runInfoDict
       stepInputDict                    = {}                         #initialize the input dictionary for a step. Never use an old one!!!!!
       stepInputDict['Input' ]          = []                         #set the Input to an empty list
