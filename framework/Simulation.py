--- conflicted
+++ resolved
@@ -718,11 +718,7 @@
             else: self.raiseAnError(IOError,'not found name attribute for one '+Class)
       else: #tag not in whichDict, check if it's a documentation tag
         if child.tag not in ['TestInfo']:
-<<<<<<< HEAD
-          self.raiseAnError(IOError,'the '+child.tag+' is not among the known simulation components '+TreeStructure.tostring(child))
-=======
           self.raiseAnError(IOError,'the '+child.tag+' is not among the known simulation components '+ET.tostring(child))
->>>>>>> ac0d27fe
     # If requested, duplicate input
     # ###NOTE: All substitutions to the XML input tree should be done BEFORE this point!!
     if self.runInfoDict.get('printInput',False):
