"""
Module that contains the driver for the whole the simulation flow (Simulation Class)
"""
#for future compatibility with Python 3--------------------------------------------------------------
from __future__ import division, print_function, unicode_literals, absolute_import
import warnings
warnings.simplefilter('default',DeprecationWarning)
#End compatibility block for Python 3----------------------------------------------------------------

#External Modules------------------------------------------------------------------------------------
import xml.etree.ElementTree as ET
import os,subprocess
import math
import sys
import io
import string
import datetime
#External Modules End--------------------------------------------------------------------------------

#Internal Modules------------------------------------------------------------------------------------
import Steps
import DataObjects
import Files
import Samplers
import Models
import Distributions
import Databases
import Functions
import OutStreams
from JobHandler import JobHandler
import MessageHandler
import VariableGroups
import utils
from Application import __PySideAvailable
if __PySideAvailable:
  from Application import InteractiveApplication
#Internal Modules End--------------------------------------------------------------------------------

#----------------------------------------------------------------------------------------------------
class SimulationMode(MessageHandler.MessageUser):
  """
    SimulationMode allows changes to the how the simulation
    runs are done.  modifySimulation lets the mode change runInfoDict
    and other parameters.  runOverride lets the mode do the running instead
    of simulation.
  """
  def __init__(self,simulation):
    """
      Constructor
      @ In, simulation, instance, instance of the simulation class
      @ Out, None
    """
    self.__simulation = simulation
    self.messageHandler = simulation.messageHandler
    self.printTag = 'SIMULATION MODE'

  def doOverrideRun(self):
    """
      If doOverrideRun is true, then use runOverride instead of
      running the simulation normally.  This method should call
      simulation.run somehow
      @ In, None
      @ Out, doOverrideRun, bool, does the override?
    """
    return False

  def runOverride(self):
    """
      This  method can completely override the Simulation's run method
      @ In, None
      @ Out, None
    """
    pass

  def modifySimulation(self):
    """
      modifySimulation is called after the runInfoDict has been setup.
      This allows the mode to change any parameters that need changing.
      This typically modifies the precommand and the postcommand that
      are put infront of the command and after the command.
      @ In, None
      @ Out, None
    """
    import multiprocessing
    try:
      if multiprocessing.cpu_count() < self.__simulation.runInfoDict['batchSize']:
        self.raiseAWarning("cpu_count",multiprocessing.cpu_count(),"< batchSize",self.__simulation.runInfoDict['batchSize'])
    except NotImplementedError:
      pass

  def XMLread(self,xmlNode):
    """
      XMLread is called with the mode node, and can be used to
      get extra parameters needed for the simulation mode.
      @ In, xmlNode, xml.etree.ElementTree.Element, the xml node that belongs to this class instance
      @ Out, None
    """
    pass

def splitCommand(s):
  """
    Splits the string s into a list that can be used for the command
    So for example splitCommand("ab bc c 'el f' \"bar foo\" ") ->
    ['ab', 'bc', 'c', 'el f', 'bar foo']
    Bugs: Does not handle quoted strings with different kinds of quotes
    @ In, s, string, the command to split
    @ Out, retList, list, the list of splitted command
  """
  n = 0
  retList = []
  inQuote = False
  buffer = ""
  while n < len(s):
    current = s[n]
    if current in string.whitespace and not inQuote:
      if len(buffer) > 0: #found end of command
        retList.append(buffer)
        buffer = ""
    elif current in "\"'":
      if inQuote:
        inQuote = False
      else:
        inQuote = True
    else:
      buffer = buffer + current
    n += 1
  if len(buffer) > 0:
    retList.append(buffer)
  return retList

def createAndRunQSUB(simulation):
  """
    Generates a PBS qsub command to run the simulation
    @ In, simulation, instance, instance of the simulation class
    @ Out, None
  """
  # Check if the simulation has been run in PBS mode and, in case, construct the proper command
  #while true, this is not the number that we want to select
  coresNeeded = simulation.runInfoDict['batchSize']*simulation.runInfoDict['NumMPI']
  #batchSize = simulation.runInfoDict['batchSize']
  frameworkDir = simulation.runInfoDict["FrameworkDir"]
  ncpus = simulation.runInfoDict['NumThreads']
  jobName = simulation.runInfoDict['JobName'] if 'JobName' in simulation.runInfoDict.keys() else 'raven_qsub'
  #check invalid characters
  validChars = set(string.ascii_letters).union(set(string.digits)).union(set('-_'))
  if any(char not in validChars for char in jobName):
    simulation.raiseAnError(IOError,'JobName can only contain alphanumeric and "_", "-" characters! Received'+jobName)
  #check jobName for length
  if len(jobName) > 15:
    jobName = jobName[:10]+'-'+jobName[-4:]
    simulation.raiseAMessage('JobName is limited to 15 characters; truncating to '+jobName)
  #Generate the qsub command needed to run input
  command = ["qsub","-N",jobName]+\
            simulation.runInfoDict["clusterParameters"]+\
            ["-l",
             "select="+str(coresNeeded)+":ncpus="+str(ncpus)+":mpiprocs=1",
             "-l","walltime="+simulation.runInfoDict["expectedTime"],
             "-l","place=free","-v",
             'COMMAND="python Driver.py '+
             " ".join(simulation.runInfoDict["SimulationFiles"])+'"',
             simulation.runInfoDict['RemoteRunCommand']]
  #Change to frameworkDir so we find raven_qsub_command.sh
  os.chdir(frameworkDir)
  simulation.raiseAMessage(os.getcwd()+' '+str(command))
  subprocess.call(command)


#----------------------------------------------------------------------

class MPISimulationMode(SimulationMode):
  """
    MPISimulationMode is a specialized class of SimulationMode.
    It is aimed to distribute the runs using the MPI protocol
  """
  def __init__(self,simulation):
    """
      Constructor
      @ In, simulation, instance, instance of the simulation class
      @ Out, None
    """
    SimulationMode.__init__(self,simulation)
    self.__simulation = simulation
    self.messageHandler = simulation.messageHandler
    #Figure out if we are in PBS
    self.__inPbs = "PBS_NODEFILE" in os.environ
    self.__nodefile = False
    self.__runQsub = False
    self.__noSplitNode = False #If true, don't split mpi processes across nodes
    self.__limitNode = False #If true, fiddle with max on Node
    self.__maxOnNode = None #Used with __noSplitNode and __limitNode to limit number on a node
    self.__noOverlap = False #Used with __limitNode to prevent multiple batches from being on one node
    # If (__noSplitNode or __limitNode) and  __maxOnNode is not None,
    # don't put more than that on on single shared memory node
    self.printTag = 'MPI SIMULATION MODE'

  def modifySimulation(self):
    """
      This method is aimed to modify the Simulation instance in
      order to distribute the jobs using the MPI protocol
      @ In, None
      @ Out, None
    """
    if self.__nodefile or self.__inPbs:
      if not self.__nodefile:
        #Figure out number of nodes and use for batchsize
        nodefile = os.environ["PBS_NODEFILE"]
      else:
        nodefile = self.__nodefile
      lines = open(nodefile,"r").readlines()
      self.__simulation.runInfoDict['Nodes'] = list(lines)
      numMPI = self.__simulation.runInfoDict['NumMPI']
      oldBatchsize = self.__simulation.runInfoDict['batchSize']
      #the batchsize is just the number of nodes of which there is one
      # per line in the nodefile divided by the numMPI (which is per run)
      # and the floor and int and max make sure that the numbers are reasonable
<<<<<<< HEAD
      newBatchsize = max(int(math.floor(len(lines)/numMPI)),1)
      if newBatchsize != oldBatchsize:
        self.__simulation.runInfoDict['batchSize'] = newBatchsize
        self.raiseAWarning("changing batchsize from "+str(oldBatchsize)+" to "+str(newBatchsize)+" to fit on "+str(len(lines))+" processors")
=======
      maxBatchsize = max(int(math.floor(len(lines)/numMPI)),1)
      if maxBatchsize < oldBatchsize:
        self.__simulation.runInfoDict['batchSize'] = maxBatchsize
        self.raiseAWarning("changing batchsize from "+str(oldBatchsize)+" to "+str(maxBatchsize))
      newBatchsize = self.__simulation.runInfoDict['batchSize']
>>>>>>> 65995e0d
      if newBatchsize > 1:
        #need to split node lines so that numMPI nodes are available per run
        workingDir = self.__simulation.runInfoDict['WorkingDir']
        if not (self.__noSplitNode or self.__limitNode):
          for i in range(newBatchsize):
            nodeFile = open(os.path.join(workingDir,"node_"+str(i)),"w")
            for line in lines[i*numMPI:(i+1)*numMPI]:
              nodeFile.write(line)
            nodeFile.close()
        else: #self.__noSplitNode == True or self.__limitNode == True
          nodes = []
          for line in lines:
            nodes.append(line.strip())

          nodes.sort()

          currentNode = ""
          countOnNode = 0
          nodeUsed = False

          if self.__noSplitNode:
            groups = []
          else:
            groups = [[]]

          for i in range(len(nodes)):
            node = nodes[i]
            if node != currentNode:
              currentNode = node
              countOnNode = 0
              nodeUsed = False
              if self.__noSplitNode:
                #When switching node, make new group
                groups.append([])
            if self.__maxOnNode is None or countOnNode < self.__maxOnNode:
              countOnNode += 1
              if len(groups[-1]) >= numMPI:
                groups.append([])
                nodeUsed = True
              if not self.__noOverlap or not nodeUsed:
                groups[-1].append(node)

          fullGroupCount = 0
          for group in groups:
            if len(group) < numMPI:
              self.raiseAWarning("not using part of node because of partial group: "+str(group))
            else:
              nodeFile = open(os.path.join(workingDir,"node_"+str(fullGroupCount)),"w")
              for node in group:
                print(node,file=nodeFile)
              nodeFile.close()
              fullGroupCount += 1
          if fullGroupCount == 0:
            self.raiseAnError(IOError, "Cannot run with given parameters because no nodes have numMPI "+str(numMPI)+" available and NoSplitNode is "+str(self.__noSplitNode)+" and LimitNode is "+str(self.__limitNode))
          if fullGroupCount != self.__simulation.runInfoDict['batchSize']:
            self.raiseAWarning("changing batchsize to "+str(fullGroupCount)+" because NoSplitNode is "+str(self.__noSplitNode)+" and LimitNode is "+str(self.__limitNode)+" and some nodes could not be used.")
            self.__simulation.runInfoDict['batchSize'] = fullGroupCount

        #then give each index a separate file.
        nodeCommand = "-f %BASE_WORKING_DIR%/node_%INDEX% "
      else:
        #If only one batch just use original node file
        nodeCommand = "-f "+nodefile
    else:
      #Not in PBS, so can't look at PBS_NODEFILE and none supplied in input
      newBatchsize = self.__simulation.runInfoDict['batchSize']
      numMPI = self.__simulation.runInfoDict['NumMPI']
      #TODO, we don't have a way to know which machines it can run on
      # when not in PBS so just distribute it over the local machine:
      nodeCommand = " "

    #Disable MPI processor affinity, which causes multiple processes
    # to be forced to the same thread.
    os.environ["MV2_ENABLE_AFFINITY"] = "0"

    # Create the mpiexec pre command
    self.__simulation.runInfoDict['precommand'] = "mpiexec "+nodeCommand+" -n "+str(numMPI)+" "+self.__simulation.runInfoDict['precommand']
    if(self.__simulation.runInfoDict['NumThreads'] > 1):
      #add number of threads to the post command.
      self.__simulation.runInfoDict['postcommand'] = " --n-threads=%NUM_CPUS% "+self.__simulation.runInfoDict['postcommand']
    self.raiseAMessage("precommand: "+self.__simulation.runInfoDict['precommand']+", postcommand: "+self.__simulation.runInfoDict['postcommand'])

  def doOverrideRun(self):
    """
      If doOverrideRun is true, then use runOverride instead of
      running the simulation normally.  This method should call
      simulation.run
      @ In, None
      @ Out, doOverrRun, bool, does the override?
    """
    # Check if the simulation has been run in PBS mode and if run QSUB
    # has been requested, in case, construct the proper command
    doOverrRun = (not self.__inPbs) and self.__runQsub
    return doOverrRun

  def runOverride(self):
    """
      This  method completely overrides the Simulation's run method
      @ In, None
      @ Out, None
    """
    #Check and see if this is being accidently run
    assert self.__runQsub and not self.__inPbs
    createAndRunQSUB(self.__simulation)

  def XMLread(self, xmlNode):
    """
      XMLread is called with the mode node, and is used here to
      get extra parameters needed for the simulation mode MPI.
      @ In, xmlNode, xml.etree.ElementTree.Element, the xml node that belongs to this class instance
      @ Out, None
    """
    for child in xmlNode:
      if child.tag == "nodefileenv":
        self.__nodefile = os.environ[child.text.strip()]
      elif child.tag == "nodefile":
        self.__nodefile = child.text.strip()
      elif child.tag.lower() == "runqsub":
        self.__runQsub = True
      elif child.tag.lower() == "nosplitnode":
        self.__noSplitNode = True
        self.__maxOnNode = child.attrib.get("maxOnNode",None)
        if self.__maxOnNode is not None:
          self.__maxOnNode = int(self.__maxOnNode)
        if "noOverlap" in child.attrib:
          self.__noOverlap = True
      elif child.tag.lower() == "limitnode":
        self.__limitNode = True
        self.__maxOnNode = child.attrib.get("maxOnNode",None)
        if self.__maxOnNode is not None:
          self.__maxOnNode = int(self.__maxOnNode)
        else:
          self.raiseAnError(IOError, "maxOnNode must be specified with LimitNode")
        if "noOverlap" in child.attrib and child.attrib["noOverlap"].lower() in utils.stringsThatMeanTrue():
          self.__noOverlap = True
      else:
        self.raiseADebug("We should do something with child "+str(child))
#
#
#
#-----------------------------------------------------------------------------------------------------
class Simulation(MessageHandler.MessageUser):
  """
    This is a class that contain all the object needed to run the simulation
    Usage:
    myInstance = Simulation()                          !Generate the instance
    myInstance.XMLread(xml.etree.ElementTree.Element)  !This method generate all the objects living in the simulation
    myInstance.initialize()                            !This method takes care of setting up the directory/file environment with proper checks
    myInstance.run()                                   !This method run the simulation
    Utility methods:
     myInstance.printDicts                              !prints the dictionaries representing the whole simulation
     myInstance.setInputFiles                           !re-associate the set of files owned by the simulation
     myInstance.getDefaultInputFile                     !return the default name of the input file read by the simulation
    Inherited from the BaseType class:
     myInstance.whoAreYou()                             !inherited from BaseType class-
     myInstance.myClassmyCurrentSetting()               !see BaseType class-

    --how to add a new entity <myClass> to the simulation--
    Add an import for the module where it is defined. Convention is that the module is named with the plural
     of the base class of the module: <MyModule>=<myClass>+'s'.
     The base class of the module is by convention named as the new type of simulation component <myClass>.
     The module should contain a set of classes named <myType> that are child of the base class <myClass>.
     The module should possess a function <MyModule>.returnInstance('<myType>',caller) that returns a pointer to the class <myType>.
    Add in Simulation.__init__ the following
     self.<myClass>Dict = {}
     self.addWhatDict['<myClass>'] = <MyModule>
     self.whichDict['<myClass>'  ] = self.<myClass>+'Dict'
    The XML describing the new entity should be organized as it follows:
     <MyModule (camelback with first letter capital)>
       <MyType (camelback with first letter capital) name='here a user given name' subType='here additional specialization'>
         <if needed more xml nodes>
       </MyType>
     </MyModule>

    --Comments on the simulation environment--
    every type of element living in the simulation should be uniquely identified by type and name not by sub-type
    !!!!Wrong!!!!!!!!!!!!!!!!:
    Class: distribution, type: normal,     name: myDistribution
    Class: distribution, type: triangular, name: myDistribution
    Correct:
    type: distribution, type: normal,      name: myNormalDist
    type: distribution, type: triangular,  name: myTriDist

    Using the attribute in the xml node <MyType> type discouraged to avoid confusion
  """

  def __init__(self,frameworkDir,verbosity='all',interactive=False):
    """
      Constructor
      @ In, frameworkDir, string, absolute path to framework directory
      @ In, verbosity, string, optional, general verbosity level
      @ In, interactive, boolean, optional, toggles the ability to provide an
        interactive UI or to run to completion without human interaction
      @ Out, None
    """
    self.FIXME          = False
    #establish message handling: the error, warning, message, and debug print handler
    self.messageHandler = MessageHandler.MessageHandler()
    self.verbosity      = verbosity
    callerLength        = 25
    tagLength           = 15
    suppressErrs        = False
    self.messageHandler.initialize({'verbosity':self.verbosity,
                                    'callerLength':callerLength,
                                    'tagLength':tagLength,
                                    'suppressErrs':suppressErrs})
    readtime = datetime.datetime.fromtimestamp(self.messageHandler.starttime).strftime('%Y-%m-%d %H:%M:%S')
    sys.path.append(os.getcwd())
    #this dictionary contains the general info to run the simulation
    self.runInfoDict = {}
    self.runInfoDict['DefaultInputFile'  ] = 'test.xml'   #Default input file to use
    self.runInfoDict['SimulationFiles'   ] = []           #the xml input file
    self.runInfoDict['ScriptDir'         ] = os.path.join(os.path.dirname(frameworkDir),"scripts") # the location of the pbs script interfaces
    self.runInfoDict['FrameworkDir'      ] = frameworkDir # the directory where the framework is located
    self.runInfoDict['RemoteRunCommand'  ] = os.path.join(frameworkDir,'raven_qsub_command.sh')
    self.runInfoDict['WorkingDir'        ] = ''           # the directory where the framework should be running
    self.runInfoDict['TempWorkingDir'    ] = ''           # the temporary directory where a simulation step is run
    self.runInfoDict['NumMPI'            ] = 1            # the number of mpi process by run
    self.runInfoDict['NumThreads'        ] = 1            # Number of Threads by run
    self.runInfoDict['numProcByRun'      ] = 1            # Total number of core used by one run (number of threads by number of mpi)
    self.runInfoDict['batchSize'         ] = 1            # number of contemporaneous runs
    self.runInfoDict['internalParallel'  ] = False        # activate internal parallel (parallel python). If True parallel python is used, otherwise multi-threading is used
    self.runInfoDict['ParallelCommand'   ] = ''           # the command that should be used to submit jobs in parallel (mpi)
    self.runInfoDict['ThreadingCommand'  ] = ''           # the command should be used to submit multi-threaded
    self.runInfoDict['totalNumCoresUsed' ] = 1            # total number of cores used by driver
    self.runInfoDict['queueingSoftware'  ] = ''           # queueing software name
    self.runInfoDict['stepName'          ] = ''           # the name of the step currently running
    self.runInfoDict['precommand'        ] = ''           # Add to the front of the command that is run
    self.runInfoDict['postcommand'       ] = ''           # Added after the command that is run.
    self.runInfoDict['delSucLogFiles'    ] = False        # If a simulation (code run) has not failed, delete the relative log file (if True)
    self.runInfoDict['deleteOutExtension'] = []           # If a simulation (code run) has not failed, delete the relative output files with the listed extension (comma separated list, for example: 'e,r,txt')
    self.runInfoDict['mode'              ] = ''           # Running mode.  Curently the only mode supported is mpi but others can be added with custom modes.
    self.runInfoDict['Nodes'             ] = []           # List of  node IDs. Filled only in case RAVEN is run in a DMP machine
    self.runInfoDict['expectedTime'      ] = '10:00:00'   # How long the complete input is expected to run.
    self.runInfoDict['logfileBuffer'     ] = int(io.DEFAULT_BUFFER_SIZE)*50 # logfile buffer size in bytes
    self.runInfoDict['clusterParameters' ] = []           # Extra parameters to use with the qsub command.

    #Following a set of dictionaries that, in a manner consistent with their names, collect the instance of all objects needed in the simulation
    #Theirs keywords in the dictionaries are the the user given names of data, sampler, etc.
    #The value corresponding to a keyword is the instance of the corresponding class
    self.stepsDict            = {}
    self.dataDict             = {}
    self.samplersDict         = {}
    self.modelsDict           = {}
    self.distributionsDict    = {}
    self.dataBasesDict        = {}
    self.functionsDict        = {}
    self.filesDict            = {} #  for each file returns an instance of a Files class
    self.OutStreamManagerPlotDict  = {}
    self.OutStreamManagerPrintDict = {}
    self.stepSequenceList     = [] #the list of step of the simulation

    #list of supported queue-ing software:
    self.knownQueueingSoftware = []
    self.knownQueueingSoftware.append('None')
    self.knownQueueingSoftware.append('PBS Professional')

    #Dictionary of mode handlers for the
    self.__modeHandlerDict           = {}
    self.__modeHandlerDict['mpi']    = MPISimulationMode

    #this dictionary contain the static factory that return the instance of one of the allowed entities in the simulation
    #the keywords are the name of the module that contains the specialization of that specific entity
    self.addWhatDict  = {}
    self.addWhatDict['Steps'            ] = Steps
    self.addWhatDict['DataObjects'      ] = DataObjects
    self.addWhatDict['Samplers'         ] = Samplers
    self.addWhatDict['Models'           ] = Models
    self.addWhatDict['Distributions'    ] = Distributions
    self.addWhatDict['Databases'        ] = Databases
    self.addWhatDict['Functions'        ] = Functions
    self.addWhatDict['Files'            ] = Files
    self.addWhatDict['OutStreams' ] = {}
    self.addWhatDict['OutStreams' ]['Plot' ] = OutStreams
    self.addWhatDict['OutStreams' ]['Print'] = OutStreams

    #Mapping between an entity type and the dictionary containing the instances for the simulation
    self.whichDict = {}
    self.whichDict['Steps'           ] = self.stepsDict
    self.whichDict['DataObjects'     ] = self.dataDict
    self.whichDict['Samplers'        ] = self.samplersDict
    self.whichDict['Models'          ] = self.modelsDict
    self.whichDict['RunInfo'         ] = self.runInfoDict
    self.whichDict['Files'           ] = self.filesDict
    self.whichDict['Distributions'   ] = self.distributionsDict
    self.whichDict['Databases'       ] = self.dataBasesDict
    self.whichDict['Functions'       ] = self.functionsDict
    self.whichDict['OutStreams'] = {}
    self.whichDict['OutStreams']['Plot' ] = self.OutStreamManagerPlotDict
    self.whichDict['OutStreams']['Print'] = self.OutStreamManagerPrintDict

    # The QApplication
    if interactive:
      self.app = InteractiveApplication([],self.messageHandler)
    else:
      self.app = None

    #the handler of the runs within each step
    self.jobHandler    = JobHandler()
    #handle the setting of how the jobHandler act
    self.__modeHandler = SimulationMode(self)
    self.printTag = 'SIMULATION'
    self.raiseAMessage('Simulation started at',readtime,verbosity='silent')

  def setInputFiles(self,inputFiles):
    """
      Method that can be used to set the input files that the program received.
      These are currently used for cluster running where the program
      needs to be restarted on a different node.
      @ In, inputFiles, list, input files list
      @ Out, None
    """
    self.runInfoDict['SimulationFiles'   ] = inputFiles

  def getDefaultInputFile(self):
    """
      Returns the default input file to read
      @ In, None
      @ Out, defaultInputFile, string, default input file
    """
    defaultInputFile = self.runInfoDict['DefaultInputFile']
    return defaultInputFile

  def __createAbsPath(self,fileIn):
    """
      Assuming that the file in is already in the self.filesDict it places, as value, the absolute path
      @ In, fileIn, string, the file name that needs to be made "absolute"
      @ Out, None
    """
    curfile = self.filesDict[fileIn]
    path = os.path.normpath(self.runInfoDict['WorkingDir'])
    curfile.prependPath(path) #this respects existing path from the user input, if any

  def ExternalXMLread(self,externalXMLFile,externalXMLNode,xmlFileName=None):
    """
      parses the external xml input file
      @ In, externalXMLFile, string, the filename for the external xml file that will be loaded
      @ In, externalXMLNode, string, decribes which node will be loaded to raven input file
      @ In, xmlFileName, string, optional, the raven input file name
      @ Out, externalElemment, xml.etree.ElementTree.Element, object that will be added to the current tree of raven input
    """
    if '~' in externalXMLFile: externalXMLFile = os.path.expanduser(externalXMLFile)
    if not os.path.isabs(externalXMLFile):
      if xmlFileName == None:
        self.raiseAnError(IOError,'Relative working directory requested but input xmlFileName is None.')
      xmlDirectory = os.path.dirname(os.path.abspath(xmlFileName))
      externalXMLFile = os.path.join(xmlDirectory,externalXMLFile)
    if os.path.exists(externalXMLFile):
      externalTree = ET.parse(externalXMLFile)
      externalElement = externalTree.getroot()
      if externalElement.tag != externalXMLNode:
        self.raiseAnError(IOError,'The required node is: ' + externalXMLNode + 'is different from the provided external xml type: ' + externalElement.tag)
    else:
      self.raiseAnError(IOError,'The external xml input file ' + externalXMLFile + ' does not exist!')
    return externalElement

  def XMLpreprocess(self,xmlNode,xmlFileName=None):
    """
      Preprocess the xml input file, load external xml files into the main ET
      @ In, xmlNode, xml.etree.ElementTree.Element, root element of RAVEN input file
      @ In, xmlFileName, string, optional, the raven input file name
      @ Out, None
    """
    self.verbosity = xmlNode.attrib.get('verbosity','all')
    for element in xmlNode.iter():
      for subElement in element:
        if subElement.tag == 'ExternalXML':
          self.raiseADebug('-'*2+' Loading external xml within block '+ element.tag+ ' for: {0:15}'.format(str(subElement.attrib['node']))+2*'-')
          nodeName = subElement.attrib['node']
          xmlToLoad = subElement.attrib['xmlToLoad'].strip()
          newElement = self.ExternalXMLread(xmlToLoad,nodeName,xmlFileName)
          element.append(newElement)
          element.remove(subElement)
          self.XMLpreprocess(xmlNode,xmlFileName)

  def XMLread(self,xmlNode,runInfoSkip = set(),xmlFilename=None):
    """
      parses the xml input file, instances the classes need to represent all objects in the simulation
      @ In, xmlNode, ElementTree.Element, xml node to read in
      @ In, runInfoSkip, set, optional, nodes to skip
      @ In, xmlFilename, string, optional, xml filename for relative directory
      @ Out, None
    """
    unknownAttribs = utils.checkIfUnknowElementsinList(['printTimeStamps','verbosity','color'],list(xmlNode.attrib.keys()))
    if len(unknownAttribs) > 0:
      errorMsg = 'The following attributes are unknown:'
      for element in unknownAttribs: errorMsg += ' ' + element
      self.raiseAnError(IOError,errorMsg)
    self.verbosity = xmlNode.attrib.get('verbosity','all')
    if 'printTimeStamps' in xmlNode.attrib.keys():
      self.raiseADebug('Setting "printTimeStamps" to',xmlNode.attrib['printTimeStamps'])
      self.messageHandler.setTimePrint(xmlNode.attrib['printTimeStamps'])
    if 'color' in xmlNode.attrib.keys():
      self.raiseADebug('Setting color output mode to',xmlNode.attrib['color'])
      self.messageHandler.setColor(xmlNode.attrib['color'])
    self.messageHandler.verbosity = self.verbosity
    try: runInfoNode = xmlNode.find('RunInfo')
    except: self.raiseAnError(IOError,'The RunInfo node is missing!')
    self.__readRunInfo(runInfoNode,runInfoSkip,xmlFilename)
    ### expand variable groups before continuing ###
    ## build variable groups ##
    varGroupNode = xmlNode.find('VariableGroups')
    varGroups={}
    # init, read XML for variable groups
    if varGroupNode is not None:
      for child in varGroupNode:
        varGroup = VariableGroups.VariableGroup()
        varGroup.readXML(child,self.messageHandler)
        varGroups[varGroup.name]=varGroup
    # initialize variable groups
    while any(not vg.initialized for vg in varGroups.values()):
      numInit = 0 #new vargroups initialized this pass
      for vg in varGroups.values():
        if vg.initialized: continue
        try: deps = list(varGroups[dp] for dp in vg.getDependencies())
        except KeyError as e:
          self.raiseAnError(IOError,'Dependency %s listed but not found in varGroups!' %e)
        if all(varGroups[dp].initialized for dp in vg.getDependencies()):
          vg.initialize(varGroups.values())
          numInit+=1
      if numInit == 0:
        self.raiseAWarning('variable group status:')
        for name,vg in varGroups.items():
          self.raiseAWarning('   ',name,':',vg.initialized)
        self.raiseAnError(RuntimeError,'There was an infinite loop building variable groups!')
    # read other nodes
    for child in xmlNode:
      if child.tag=='VariableGroups': continue #we did these before the for loop
      if child.tag in list(self.whichDict.keys()):
        self.raiseADebug('-'*2+' Reading the block: {0:15}'.format(str(child.tag))+2*'-')
        Class = child.tag
        if len(child.attrib.keys()) == 0: globalAttributes = {}
        else:
          globalAttributes = child.attrib
          #if 'verbosity' in globalAttributes.keys(): self.verbosity = globalAttributes['verbosity']
        if Class != 'RunInfo':
          for childChild in child:
            subType = childChild.tag
            if 'name' in childChild.attrib.keys():
              name = childChild.attrib['name']
              self.raiseADebug('Reading type '+str(childChild.tag)+' with name '+name)
              #place the instance in the proper dictionary (self.whichDict[Type]) under his name as key,
              #the type is the general class (sampler, data, etc) while childChild.tag is the sub type
              #if name not in self.whichDict[Class].keys():  self.whichDict[Class][name] = self.addWhatDict[Class].returnInstance(childChild.tag,self)
              if Class != 'OutStreams':
                  if name not in self.whichDict[Class].keys():
                    if "needsRunInfo" in self.addWhatDict[Class].__dict__:
                      self.whichDict[Class][name] = self.addWhatDict[Class].returnInstance(childChild.tag,self.runInfoDict,self)
                    else:
                      self.whichDict[Class][name] = self.addWhatDict[Class].returnInstance(childChild.tag,self)
                  else: self.raiseAnError(IOError,'Redundant naming in the input for class '+Class+' and name '+name)
              else:
                  if name not in self.whichDict[Class][subType].keys():
                    self.whichDict[Class][subType][name] = self.addWhatDict[Class][subType].returnInstance(childChild.tag,self)
                  else: self.raiseAnError(IOError,'Redundant  naming in the input for class '+Class+' and sub Type'+subType+' and name '+name)
              #now we can read the info for this object
              #if globalAttributes and 'verbosity' in globalAttributes.keys(): localVerbosity = globalAttributes['verbosity']
              #else                                                      : localVerbosity = self.verbosity
              if Class != 'OutStreams': self.whichDict[Class][name].readXML(childChild, self.messageHandler, varGroups, globalAttributes=globalAttributes)
              else: self.whichDict[Class][subType][name].readXML(childChild, self.messageHandler, globalAttributes=globalAttributes)
            else: self.raiseAnError(IOError,'not found name attribute for one '+Class)
      else: self.raiseAnError(IOError,'the '+child.tag+' is not among the known simulation components '+ET.tostring(child))
    # If requested, duplicate input
    # ###NOTE: All substitutions to the XML input tree should be done BEFORE this point!!
    if self.runInfoDict.get('printInput',False):
      fileName = os.path.join(self.runInfoDict['WorkingDir'],self.runInfoDict['printInput'])
      self.raiseAMessage('Writing duplicate input file:',fileName)
      outFile = file(fileName,'w')
      outFile.writelines(ET.tostring(xmlNode)+'\n') #\n for no-end-of-line issue
      outFile.close()
    if not set(self.stepSequenceList).issubset(set(self.stepsDict.keys())):
      self.raiseAnError(IOError,'The step list: '+str(self.stepSequenceList)+' contains steps that have not been declared: '+str(list(self.stepsDict.keys())))

  def initialize(self):
    """
      Method to intialize the simulation.
      Check/created working directory, check/set up the parallel environment, call step consistency checker
      @ In, None
      @ Out, None
    """
    #move the full simulation environment in the working directory
    os.chdir(self.runInfoDict['WorkingDir'])
    #add also the new working dir to the path
    sys.path.append(os.getcwd())
    #check consistency and fill the missing info for the // runs (threading, mpi, batches)
    self.runInfoDict['numProcByRun'] = self.runInfoDict['NumMPI']*self.runInfoDict['NumThreads']
    oldTotalNumCoresUsed = self.runInfoDict['totalNumCoresUsed']
    self.runInfoDict['totalNumCoresUsed'] = self.runInfoDict['numProcByRun']*self.runInfoDict['batchSize']
    if self.runInfoDict['totalNumCoresUsed'] < oldTotalNumCoresUsed:
      #This is used to reserve some cores
      self.runInfoDict['totalNumCoresUsed'] = oldTotalNumCoresUsed
    elif oldTotalNumCoresUsed > 1: #If 1, probably just default
      self.raiseAWarning("overriding totalNumCoresUsed",oldTotalNumCoresUsed,"to", self.runInfoDict['totalNumCoresUsed'])
    #transform all files in absolute path
    for key in self.filesDict.keys(): self.__createAbsPath(key)
    #Let the mode handler do any modification here
    self.__modeHandler.modifySimulation()
    self.jobHandler.initialize(self.runInfoDict,self.messageHandler)
    # only print the dictionaries when the verbosity is set to debug
    #if self.verbosity == 'debug': self.printDicts()
    for stepName, stepInstance in self.stepsDict.items():
      self.checkStep(stepInstance,stepName)

  def checkStep(self,stepInstance,stepName):
    """
      This method checks the coherence of the simulation step by step
      @ In, stepInstance, instance, instance of the step
      @ In, stepName, string, the name of the step to check
      @ Out, None
    """
    for [role,myClass,objectType,name] in stepInstance.parList:
      if myClass!= 'Step' and myClass not in list(self.whichDict.keys()):
        self.raiseAnError(IOError,'For step named '+stepName+' the role '+role+' has been assigned to an unknown class type '+myClass)
      if myClass != 'OutStreams':
          if name not in list(self.whichDict[myClass].keys()):
            self.raiseADebug('name:',name)
            self.raiseADebug('myClass:',myClass)
            self.raiseADebug('list:',list(self.whichDict[myClass].keys()))
            self.raiseADebug('whichDict[myClass]',self.whichDict[myClass])
            self.raiseAnError(IOError,'In step '+stepName+' the class '+myClass+' named '+name+' supposed to be used for the role '+role+' has not been found')
      else:
          if name not in list(self.whichDict[myClass][objectType].keys()):
            self.raiseADebug('name: '+name)
            self.raiseADebug('list: '+str(list(self.whichDict[myClass][objectType].keys())))
            self.raiseADebug(str(self.whichDict[myClass][objectType]))
            self.raiseAnError(IOError,'In step '+stepName+' the class '+myClass+' named '+name+' supposed to be used for the role '+role+' has not been found')

      if myClass != 'Files':  # check if object type is consistent
        if myClass != 'OutStreams': objtype = self.whichDict[myClass][name].type
        else:                             objtype = self.whichDict[myClass][objectType][name].type
        if objectType != objtype.replace("OutStream",""):
          objtype = self.whichDict[myClass][name].type
          #self.raiseAnError(IOError,'In step '+stepName+' the class '+myClass+' named '+name+' used for role '+role+' has mismatching type. Type is "'+objtype.replace("OutStream","")+'" != inputted one "'+objectType+'"!')

  def __readRunInfo(self,xmlNode,runInfoSkip,xmlFilename):
    """
      Method that reads the xml input file for the RunInfo block
      @ In, xmlNode, xml.etree.Element, the xml node that belongs to Simulation
      @ In, runInfoSkip, string, the runInfo step to skip
      @ In, xmlFilename, string, xml input file name
      @ Out, None
    """
    if 'verbosity' in xmlNode.attrib.keys(): self.verbosity = xmlNode.attrib['verbosity']
    self.raiseAMessage('Global verbosity level is "',self.verbosity,'"',verbosity='quiet')
    for element in xmlNode:
      if element.tag in runInfoSkip:
        self.raiseAWarning("Skipped element ",element.tag)
      elif element.tag == 'printInput':
        text = element.text.strip() if element.text is not None else ''
        #extension fixing
        if len(text) >= 4 and text[-4:].lower() == '.xml': text = text[:-4]
        # if the user asked to not print input instead of leaving off tag, respect it
        if text.lower() in utils.stringsThatMeanFalse():
          self.runInfoDict['printInput'] = False
        # if the user didn't provide a name, provide a default
        elif len(text)<1:
          self.runInfoDict['printInput'] = 'duplicated_input.xml'
        # otherwise, use the user-provided name
        else:
          self.runInfoDict['printInput'] = text+'.xml'
      elif element.tag == 'WorkingDir':
        tempName = element.text
        if '~' in tempName : tempName = os.path.expanduser(tempName)
        if os.path.isabs(tempName): self.runInfoDict['WorkingDir'] = tempName
        elif "runRelative" in element.attrib:
          self.runInfoDict['WorkingDir'] = os.path.abspath(tempName)
        else:
          if xmlFilename == None:
            self.raiseAnError(IOError,'Relative working directory requested but xmlFilename is None.')
          xmlDirectory = os.path.dirname(os.path.abspath(xmlFilename))
          rawRelativeWorkingDir = element.text.strip()
          self.runInfoDict['WorkingDir'] = os.path.join(xmlDirectory,rawRelativeWorkingDir)
        #check/generate the existence of the working directory
        if not os.path.exists(self.runInfoDict['WorkingDir']): os.makedirs(self.runInfoDict['WorkingDir'])
      elif element.tag == 'RemoteRunCommand':
        tempName = element.text
        if '~' in tempName : tempName = os.path.expanduser(tempName)
        if os.path.isabs(tempName):
          self.runInfoDict['RemoteRunCommand'] = tempName
        else:
          self.runInfoDict['RemoteRunCommand'] = os.path.abspath(os.path.join(self.runInfoDict['FrameworkDir'],tempName))
      elif element.tag == 'JobName'           : self.runInfoDict['JobName'           ] = element.text.strip()
      elif element.tag == 'ParallelCommand'   : self.runInfoDict['ParallelCommand'   ] = element.text.strip()
      elif element.tag == 'queueingSoftware'  : self.runInfoDict['queueingSoftware'  ] = element.text.strip()
      elif element.tag == 'ThreadingCommand'  : self.runInfoDict['ThreadingCommand'  ] = element.text.strip()
      elif element.tag == 'NumThreads'        : self.runInfoDict['NumThreads'        ] = int(element.text)
      elif element.tag == 'totalNumCoresUsed' : self.runInfoDict['totalNumCoresUsed' ] = int(element.text)
      elif element.tag == 'NumMPI'            : self.runInfoDict['NumMPI'            ] = int(element.text)
      elif element.tag == 'internalParallel'  : self.runInfoDict['internalParallel'  ] = utils.interpretBoolean(element.text)
      elif element.tag == 'batchSize'         : self.runInfoDict['batchSize'         ] = int(element.text)
      elif element.tag == 'MaxLogFileSize'    : self.runInfoDict['MaxLogFileSize'    ] = int(element.text)
      elif element.tag == 'precommand'        : self.runInfoDict['precommand'        ] = element.text
      elif element.tag == 'postcommand'       : self.runInfoDict['postcommand'       ] = element.text
      elif element.tag == 'deleteOutExtension': self.runInfoDict['deleteOutExtension'] = element.text.strip().split(',')
      elif element.tag == 'delSucLogFiles'    :
        if element.text.lower() in utils.stringsThatMeanTrue(): self.runInfoDict['delSucLogFiles'    ] = True
        else                                            : self.runInfoDict['delSucLogFiles'    ] = False
      elif element.tag == 'logfileBuffer'      : self.runInfoDict['logfileBuffer'] = utils.convertMultipleToBytes(element.text.lower())
      elif element.tag == 'clusterParameters'  : self.runInfoDict['clusterParameters'].extend(splitCommand(element.text)) #extend to allow adding parameters at different points.
      elif element.tag == 'mode'               :
        self.runInfoDict['mode'] = element.text.strip().lower()
        #parallel environment
        if self.runInfoDict['mode'] in self.__modeHandlerDict:
          self.__modeHandler = self.__modeHandlerDict[self.runInfoDict['mode']](self)
          self.__modeHandler.XMLread(element)
        else:
          self.raiseAnError(IOError,"Unknown mode "+self.runInfoDict['mode'])
      elif element.tag == 'expectedTime'      : self.runInfoDict['expectedTime'      ] = element.text.strip()
      elif element.tag == 'Sequence':
        for stepName in element.text.split(','): self.stepSequenceList.append(stepName.strip())
      elif element.tag == 'DefaultInputFile'  : self.runInfoDict['DefaultInputFile'] = element.text.strip()
      elif element.tag == 'CustomMode' :
        modeName = element.text.strip()
        modeClass = element.attrib["class"]
        modeFile = element.attrib["file"]
        #XXX This depends on if the working directory has been set yet.
        # So switching the order of WorkingDir and CustomMode can
        # cause different results.
        modeFile = modeFile.replace("%BASE_WORKING_DIR%",self.runInfoDict['WorkingDir'])
        modeFile = modeFile.replace("%FRAMEWORK_DIR%",self.runInfoDict['FrameworkDir'])
        modeDir, modeFilename = os.path.split(modeFile)
        if modeFilename.endswith(".py"):
          modeModulename = modeFilename[:-3]
        else:
          modeModulename = modeFilename
        os.sys.path.append(modeDir)
        module = __import__(modeModulename)
        if modeName in self.__modeHandlerDict:
          self.raiseAWarning("duplicate mode definition " + modeName)
        self.__modeHandlerDict[modeName] = module.__dict__[modeClass]
      else:
        self.raiseAnError(IOError,'RunInfo element "'+element.tag +'" unknown!')

  def printDicts(self):
    """
      utility function capable to print a summary of the dictionaries
      @ In, None
      @ Out, None
    """
    def __prntDict(Dict,msg):
      """utility function capable to print a dictionary"""
      for key in Dict:
        msg+=key+'= '+str(Dict[key])+'\n'
      return msg
    msg=''
    msg=__prntDict(self.runInfoDict,msg)
    msg=__prntDict(self.stepsDict,msg)
    msg=__prntDict(self.dataDict,msg)
    msg=__prntDict(self.samplersDict,msg)
    msg=__prntDict(self.modelsDict,msg)
    msg=__prntDict(self.filesDict,msg)
    msg=__prntDict(self.dataBasesDict,msg)
    msg=__prntDict(self.OutStreamManagerPlotDict,msg)
    msg=__prntDict(self.OutStreamManagerPrintDict,msg)
    msg=__prntDict(self.addWhatDict,msg)
    msg=__prntDict(self.whichDict,msg)
    self.raiseADebug(msg)

  def run(self):
    """
      Run the simulation
      @ In, None
      @ Out, None
    """
    #to do list
    #can we remove the check on the esistence of the file, it might make more sense just to check in case they are input and before the step they are used
    self.raiseADebug('entering the run')
    #controlling the PBS environment
    if self.__modeHandler.doOverrideRun():
      self.__modeHandler.runOverride()
      return
    #loop over the steps of the simulation
    for stepName in self.stepSequenceList:
      stepInstance                     = self.stepsDict[stepName]   #retrieve the instance of the step
      self.raiseAMessage('-'*2+' Beginning step {0:50}'.format(stepName+' of type: '+stepInstance.type)+2*'-')#,color='green')
      self.runInfoDict['stepName']     = stepName                   #provide the name of the step to runInfoDict
      stepInputDict                    = {}                         #initialize the input dictionary for a step. Never use an old one!!!!!
      stepInputDict['Input' ]          = []                         #set the Input to an empty list
      stepInputDict['Output']          = []                         #set the Output to an empty list
      #fill the take a a step input dictionary just to recall: key= role played in the step b= Class, c= Type, d= user given name
      for [key,b,c,d] in stepInstance.parList:
        #Only for input and output we allow more than one object passed to the step, so for those we build a list
        if key == 'Input' or key == 'Output':
            if b == 'OutStreams':
              stepInputDict[key].append(self.whichDict[b][c][d])
            else:
              stepInputDict[key].append(self.whichDict[b][d])
        else:
          stepInputDict[key] = self.whichDict[b][d]
      #add the global objects
      stepInputDict['jobHandler'] = self.jobHandler
      #generate the needed assembler to send to the step
      for key in stepInputDict.keys():
        if type(stepInputDict[key]) == list: stepindict = stepInputDict[key]
        else                               : stepindict = [stepInputDict[key]]
        # check assembler. NB. If the assembler refers to an internal object the relative dictionary
        # needs to have the format {'internal':[(None,'variableName'),(None,'variable name')]}
        for stp in stepindict:
          if "whatDoINeed" in dir(stp):
            neededobjs    = {}
            neededObjects = stp.whatDoINeed()
            for mainClassStr in neededObjects.keys():
              if mainClassStr not in self.whichDict.keys() and mainClassStr != 'internal': self.raiseAnError(IOError,'Main Class '+mainClassStr+' needed by '+stp.name + ' unknown!')
              neededobjs[mainClassStr] = {}
              for obj in neededObjects[mainClassStr]:
                if obj[1] in vars(self):
                  neededobjs[mainClassStr][obj[1]] = vars(self)[obj[1]]
                elif obj[1] in self.whichDict[mainClassStr].keys():
                  if obj[0]:
                    if obj[0] not in self.whichDict[mainClassStr][obj[1]].type: self.raiseAnError(IOError,'Type of requested object '+obj[1]+' does not match the actual type!'+ obj[0] + ' != ' + self.whichDict[mainClassStr][obj[1]].type)
                  neededobjs[mainClassStr][obj[1]] = self.whichDict[mainClassStr][obj[1]]
                else: self.raiseAnError(IOError,'Requested object '+obj[1]+' is not part of the Main Class '+mainClassStr + '!')
            stp.generateAssembler(neededobjs)
      #if 'Sampler' in stepInputDict.keys(): stepInputDict['Sampler'].generateDistributions(self.distributionsDict)
      #running a step
      stepInstance.takeAstep(stepInputDict)
      #---------------here what is going on? Please add comments-----------------
      for output in stepInputDict['Output']:
        if self.FIXME: self.raiseAMessage('This is for the filter, it needs to go when the filtering strategy is done')
        if "finalize" in dir(output):
          output.finalize()
      self.raiseAMessage('-'*2+' End step {0:50} '.format(stepName+' of type: '+stepInstance.type)+2*'-'+'\n')#,color='green')
    self.raiseAMessage('Run complete!')
    self.messageHandler.printWarnings()<|MERGE_RESOLUTION|>--- conflicted
+++ resolved
@@ -213,18 +213,11 @@
       #the batchsize is just the number of nodes of which there is one
       # per line in the nodefile divided by the numMPI (which is per run)
       # and the floor and int and max make sure that the numbers are reasonable
-<<<<<<< HEAD
-      newBatchsize = max(int(math.floor(len(lines)/numMPI)),1)
-      if newBatchsize != oldBatchsize:
-        self.__simulation.runInfoDict['batchSize'] = newBatchsize
-        self.raiseAWarning("changing batchsize from "+str(oldBatchsize)+" to "+str(newBatchsize)+" to fit on "+str(len(lines))+" processors")
-=======
       maxBatchsize = max(int(math.floor(len(lines)/numMPI)),1)
       if maxBatchsize < oldBatchsize:
         self.__simulation.runInfoDict['batchSize'] = maxBatchsize
-        self.raiseAWarning("changing batchsize from "+str(oldBatchsize)+" to "+str(maxBatchsize))
+        self.raiseAWarning("changing batchsize from "+str(oldBatchsize)+" to "+str(maxBatchsize)+" to fit on "+str(len(lines))+" processors")
       newBatchsize = self.__simulation.runInfoDict['batchSize']
->>>>>>> 65995e0d
       if newBatchsize > 1:
         #need to split node lines so that numMPI nodes are available per run
         workingDir = self.__simulation.runInfoDict['WorkingDir']
