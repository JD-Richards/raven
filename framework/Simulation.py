--- conflicted
+++ resolved
@@ -434,10 +434,6 @@
           self.XMLpreprocess(xmlNode,xmlFileName)
 
   def XMLread(self,xmlNode,runInfoSkip = set(),xmlFilename=None):
-<<<<<<< HEAD
-    """parses the xml input file, instances the classes need to represent all objects in the simulation"""
-    unknownAttribs = utils.checkIfUnknowElementsinList(['printTimeStamps','verbosity','color'],list(xmlNode.attrib.keys()))
-=======
     """
       parses the xml input file, instances the classes need to represent all objects in the simulation
       @ In, xmlNode, ElementTree.Element, xml node to read in
@@ -445,8 +441,7 @@
       @ In, xmlFilename, optional string, xml filename for relative directory
       @ Out, None
     """
-    unknownAttribs = utils.checkIfUnknowElementsinList(['printTimeStamps','verbosity'],list(xmlNode.attrib.keys()))
->>>>>>> 6f3439c3
+    unknownAttribs = utils.checkIfUnknowElementsinList(['printTimeStamps','verbosity','color'],list(xmlNode.attrib.keys()))
     if len(unknownAttribs) > 0:
       errorMsg = 'The following attributes are unknown:'
       for element in unknownAttribs: errorMsg += ' ' + element
