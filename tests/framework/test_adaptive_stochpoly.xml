<?xml version="1.0" ?>
<Simulation verbosity="debug">
  <RunInfo>
    <WorkingDir>AdaptiveStochasticPoly</WorkingDir>
    <Sequence>make,train,print,print2</Sequence>
    <batchSize>1</batchSize>
  </RunInfo>

  <Steps>
    <MultiRun name="make" verbosity="silent">
<<<<<<< HEAD
      <Sampler class="Samplers" type="AdaptiveSparseGrid">SG</Sampler>
      <Input class="DataObjects" type="PointSet">dummyIN</Input>
      <Model class="Models" type="ExternalModel">poly</Model>
      <Output class="DataObjects" type="PointSet">solns</Output>
    </MultiRun>
    <RomTrainer name="train" verbosity="silent">
      <Input class="DataObjects" type="PointSet">solns</Input>
      <Output class="Models" type="ROM">rom</Output>
    </RomTrainer>
=======
      <Input class="DataObjects" type="PointSet">dummyIN</Input>
      <Model class="Models" type="ExternalModel">poly</Model>
      <Sampler class="Samplers" type="AdaptiveSparseGrid">SG</Sampler>
      <Output class="DataObjects" type="PointSet">solns</Output>
    </MultiRun>
>>>>>>> 27d99f2d
    <IOStep name="print" verbosity="silent">
      <Input class="Models" type="ROM">rom</Input>
      <Output class="OutStreamManager" type="Print">dump</Output>
    </IOStep>
    <IOStep name="print2" verbosity="silent">
      <Input class="DataObjects" type="PointSet">solns</Input>
      <Output class="OutStreamManager" type="Print">data</Output>
    </IOStep>
<<<<<<< HEAD
=======
    <RomTrainer name="train" verbosity="silent">
      <Input class="DataObjects" type="PointSet">solns</Input>
      <Output class="Models" type="ROM">rom</Output>
    </RomTrainer>
>>>>>>> 27d99f2d
  </Steps>

  <Distributions>
    <Uniform name="UniDist">
      <lowerBound>-1</lowerBound>
      <upperBound>1</upperBound>
    </Uniform>
  </Distributions>

  <Samplers>
    <AdaptiveSparseGrid name="SG" verbosity="debug">
      <Convergence target="coeffs">1e-2</Convergence>
      <variable name="x1">
        <distribution>UniDist</distribution>
      </variable>
      <variable name="x2">
        <distribution>UniDist</distribution>
      </variable>
      <ROM class="Models" type="ROM">rom</ROM>
      <TargetEvaluation class="DataObjects" type="PointSet">solns</TargetEvaluation>
    </AdaptiveSparseGrid>
  </Samplers>

  <Models>
<<<<<<< HEAD
    <Dummy name="MyDummy" print="True" subType=""/>
=======
    <Dummy name="MyDummy" print="true" subType=""/>
>>>>>>> 27d99f2d
    <ExternalModel ModuleToLoad="AdaptiveStochasticPoly/polynomial" name="poly" subType="" verbosity="silent">
      <variable>x1</variable>
      <variable>x2</variable>
      <variable>ans</variable>
      <variable>ans2</variable>
    </ExternalModel>
    <ROM name="rom" subType="GaussPolynomialRom" verbosity="silent">
      <Target>ans,ans2</Target>
      <Features>x1,x2</Features>
      <IndexSet>TotalDegree</IndexSet>
      <PolynomialOrder>1</PolynomialOrder>
    </ROM>
  </Models>

  <DataObjects>
    <PointSet name="dummyIN">
      <Input>x1,x2</Input>
      <Output>OutputPlaceHolder</Output>
    </PointSet>
    <PointSet name="solns">
      <Input>x1,x2</Input>
      <Output>ans,ans2</Output>
    </PointSet>
  </DataObjects>

  <OutStreamManager>
    <Print name="dump" verbosity="silent">
      <type>xml</type>
      <source>rom</source>
      <what>mean,variance</what>
      <target>all</target>
    </Print>
    <Print name="data" verbosity="silent">
      <type>csv</type>
      <source>solns</source>
    </Print>
  </OutStreamManager>

</Simulation><|MERGE_RESOLUTION|>--- conflicted
+++ resolved
@@ -8,23 +8,11 @@
 
   <Steps>
     <MultiRun name="make" verbosity="silent">
-<<<<<<< HEAD
-      <Sampler class="Samplers" type="AdaptiveSparseGrid">SG</Sampler>
-      <Input class="DataObjects" type="PointSet">dummyIN</Input>
-      <Model class="Models" type="ExternalModel">poly</Model>
-      <Output class="DataObjects" type="PointSet">solns</Output>
-    </MultiRun>
-    <RomTrainer name="train" verbosity="silent">
-      <Input class="DataObjects" type="PointSet">solns</Input>
-      <Output class="Models" type="ROM">rom</Output>
-    </RomTrainer>
-=======
       <Input class="DataObjects" type="PointSet">dummyIN</Input>
       <Model class="Models" type="ExternalModel">poly</Model>
       <Sampler class="Samplers" type="AdaptiveSparseGrid">SG</Sampler>
       <Output class="DataObjects" type="PointSet">solns</Output>
     </MultiRun>
->>>>>>> 27d99f2d
     <IOStep name="print" verbosity="silent">
       <Input class="Models" type="ROM">rom</Input>
       <Output class="OutStreamManager" type="Print">dump</Output>
@@ -33,13 +21,10 @@
       <Input class="DataObjects" type="PointSet">solns</Input>
       <Output class="OutStreamManager" type="Print">data</Output>
     </IOStep>
-<<<<<<< HEAD
-=======
     <RomTrainer name="train" verbosity="silent">
       <Input class="DataObjects" type="PointSet">solns</Input>
       <Output class="Models" type="ROM">rom</Output>
     </RomTrainer>
->>>>>>> 27d99f2d
   </Steps>
 
   <Distributions>
@@ -64,11 +49,7 @@
   </Samplers>
 
   <Models>
-<<<<<<< HEAD
-    <Dummy name="MyDummy" print="True" subType=""/>
-=======
     <Dummy name="MyDummy" print="true" subType=""/>
->>>>>>> 27d99f2d
     <ExternalModel ModuleToLoad="AdaptiveStochasticPoly/polynomial" name="poly" subType="" verbosity="silent">
       <variable>x1</variable>
       <variable>x2</variable>
