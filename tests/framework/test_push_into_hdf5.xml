--- conflicted
+++ resolved
@@ -76,60 +76,6 @@
 
 
 <DataObjects>
-<<<<<<< HEAD
-   <TimePoint name='timepoint_IN_database' inputTs='1'>
-       <Input name="histories_from_database|0">dummy_for_branch</Input>
-       <Output>pipe1_Hw,pump_mass_flow_rate,time</Output>
-   </TimePoint>
-   <TimePoint name='timepoint_from_database' inputTs='1'>
-       <Input name="1">dummy_for_branch</Input>
-=======
-   <Histories name='histories_from_database' inputTs='1'>
-        <Input>dummy_for_branch</Input>
-        <Output>pipe1_Hw,pump_mass_flow_rate,time</Output>
-   </Histories>
-   <TimePoint name='timepoint_from_database' inputTs='1' historyName="1">
-       <Input>dummy_for_branch</Input>
-       <Output>pipe1_Hw,pump_mass_flow_rate,time</Output>
-   </TimePoint>
-   <History name='history_from_database' inputTs='1' historyName="1">
-       <Input>dummy_for_branch</Input>
->>>>>>> b4da419a
-       <Output>pipe1_Hw,pump_mass_flow_rate,time</Output>
-   </TimePoint>
-   <TimePointSet name='timepointset_IN_database' inputTs='1'>
-       <Input>dummy_for_branch</Input>
-       <Output>pipe1_Hw,pump_mass_flow_rate,time</Output>
-   </TimePointSet>
-   <TimePointSet name='timepointset_from_database' inputTs='1'>
-       <Input>dummy_for_branch</Input>
-       <Output>pipe1_Hw,pump_mass_flow_rate,time</Output>
-<<<<<<< HEAD
-   </TimePointSet>
-   <History name='history_from_database' inputTs='1'>
-       <Input name="1">dummy_for_branch</Input>
-       <Output>pipe1_Hw,pump_mass_flow_rate,time</Output>
-   </History>
-   <History name='history_IN_database' inputTs='1'>
-       <Input name="histories_from_database|0">dummy_for_branch</Input>
-=======
-   </Histories>
-   <TimePoint name='timepoint_IN_database' inputTs='1' historyName="histories_from_database|0">
-       <Input>dummy_for_branch</Input>
-       <Output>pipe1_Hw,pump_mass_flow_rate,time</Output>
-   </TimePoint>
-   <History name='history_IN_database' inputTs='1' historyName="histories_from_database|0">
-       <Input>dummy_for_branch</Input>
->>>>>>> b4da419a
-       <Output>pipe1_Hw,pump_mass_flow_rate,time</Output>
-   </History>
-   <Histories name='histories_from_database' inputTs='1'>
-        <Input>dummy_for_branch</Input>
-        <Output>pipe1_Hw,pump_mass_flow_rate,time</Output>
-   </Histories>
-   <Histories name='histories_IN_database' inputTs='1'>
-       <Input>dummy_for_branch</Input>
-       <Output>pipe1_Hw,pump_mass_flow_rate,time</Output>
-   </Histories>
+
 </DataObjects>
 </Simulation>