--- conflicted
+++ resolved
@@ -1,211 +1,104 @@
-<<<<<<< HEAD
-<?xml version="1.0" ?>
-<Simulation verbosity="silent">
-  <RunInfo>
-    <WorkingDir>TruncatedSVD</WorkingDir>
-    <Sequence>sampleGen,pp1</Sequence>
-    <batchSize>1</batchSize>
-  </RunInfo>
-
-  <Models>
-    <ExternalModel ModuleToLoad="../data_generator" name="DataGeneratorModel" subType="">
-      <variables>n,Time,x1,x2,x3,x4</variables>
-    </ExternalModel>
-    <PostProcessor name="PCA" subType="DataMining">
-      <KDD lib="SciKitLearn">
-        <Features>x1,x2,x3,x4</Features>
-        <SKLtype>decomposition|TruncatedSVD</SKLtype>
-        <n_components>2</n_components>
-      </KDD>
-      <pivotParameter>Time</pivotParameter>
-    </PostProcessor>
-  </Models>
-
-  <Steps>
-    <MultiRun name="sampleGen">
-      <Input class="DataObjects" type="PointSet">inputPlaceHolder</Input>
-      <Model class="Models" type="ExternalModel">DataGeneratorModel</Model>
-      <Sampler class="Samplers" type="MonteCarlo">gridSampler</Sampler>
-      <Output class="DataObjects" type="HistorySet">mData</Output>
-    </MultiRun>
-    <PostProcess name="pp1" pauseAtEnd="True">
-      <Input class="DataObjects" type="HistorySet">mData</Input>
-      <Model class="Models" type="PostProcessor">PCA</Model>
-      <Output class="DataObjects" type="HistorySet">mData</Output>
-      <Output class="OutStreams" type="Print">dummy</Output>
-      <Output class="OutStreams" type="Plot">plotPCAData</Output>
-    </PostProcess>
-  </Steps>
-
-  <Distributions>
-    <Uniform name="uniDist">
-      <lowerBound>0.0</lowerBound>
-      <upperBound>150</upperBound>
-    </Uniform>
-  </Distributions>
-
-  <Samplers>
-    <Grid name="gridSampler">
-      <samplerInit>
-        <limit>150</limit>
-      </samplerInit>
-      <variable name="n">
-        <distribution>uniDist</distribution>
-        <grid construction="equal" steps="149" type="value">0.0 149.0</grid>
-      </variable>
-    </Grid>
-  </Samplers>
-
-  <OutStreams>
-    <Print name="dummy">
-      <type>csv</type>
-      <source>mData</source>
-    </Print>
-    <Plot dim="2" name="plotPCAData" overwrite="True">
-      <plotSettings>
-        <gridSpace>2 1</gridSpace>
-        <plot>
-          <type>line</type>
-          <x>mData|Output|Time</x>
-          <y>mData|Output|PCAPCAComponent1</y>
-          <interpPointsX>300</interpPointsX>
-          <gridLocation>
-            <x>0</x>
-            <y>0</y>
-          </gridLocation>
-        </plot>
-        <plot>
-          <type>line</type>
-          <x>mData|Output|Time</x>
-          <y>mData|Output|PCAPCAComponent2</y>
-          <interpPointsX>300</interpPointsX>
-          <gridLocation>
-            <x>1</x>
-            <y>0</y>
-          </gridLocation>
-        </plot>
-      </plotSettings>
-      <actions>
-        <how>png</how>
-      </actions>
-    </Plot>
-  </OutStreams>
-
-  <DataObjects>
-    <PointSet name="inputPlaceHolder">
-      <Input>n</Input>
-      <Output>OutputPlaceHolder</Output>
-    </PointSet>
-    <HistorySet name="mData">
-      <Input>n</Input>
-      <Output>Time,x1,x2,x3,x4</Output>
-    </HistorySet>
-  </DataObjects>
-
-</Simulation>
-=======
-<?xml version="1.0" ?>
-<Simulation verbosity="silent">
-  <RunInfo>
-    <WorkingDir>TruncatedSVD</WorkingDir>
-    <Sequence>sampleGen,pp1</Sequence>
-    <batchSize>1</batchSize>
-  </RunInfo>
-
-  <Models>
-    <ExternalModel ModuleToLoad="../data_generator" name="DataGeneratorModel" subType="">
-      <variables>n,Time,x1,x2,x3,x4</variables>
-    </ExternalModel>
-        <PostProcessor name="PCA" subType="DataMining">
-      <KDD lib="SciKitLearn">
-        <Features>x1,x2,x3,x4</Features>
-        <SKLtype>decomposition|TruncatedSVD</SKLtype>
-        <n_components>2</n_components>
-      </KDD>
-      <pivotParameter>Time</pivotParameter>
-    </PostProcessor>
-  </Models>
-
-  <Steps>
-    <MultiRun name="sampleGen">
-      <Input class="DataObjects" type="PointSet">inputPlaceHolder</Input>
-      <Model class="Models" type="ExternalModel">DataGeneratorModel</Model>
-      <Sampler class="Samplers" type="MonteCarlo">gridSampler</Sampler>
-      <Output class='DataObjects' type='HistorySet'>mData</Output>
-    </MultiRun>
-    <PostProcess name='pp1' pauseAtEnd='True'>
-      <Input  class='DataObjects' type='HistorySet'   >mData</Input>
-      <Model  class='Models'      type='PostProcessor'>PCA</Model>
-      <Output class='DataObjects' type='HistorySet'   >mData</Output>
-      <Output class='OutStreams'  type='Print'        >dummy</Output>
-      <Output class='OutStreams'  type='Plot'         >plotPCAData</Output>
-    </PostProcess>
-  </Steps>
-
-  <Distributions>
-    <Uniform name="uniDist">
-      <lowerBound>0.0</lowerBound>
-      <upperBound>150</upperBound>
-    </Uniform>
-  </Distributions>
-
-  <Samplers>
-    <Grid name="gridSampler">
-      <samplerInit>
-         <limit>150</limit>
-      </samplerInit>
-      <variable name="n">
-        <distribution>uniDist</distribution>
-                <grid type='value' construction='equal' steps='149'>0.0 149.0</grid>
-      </variable>
-        </Grid>
-  </Samplers>
-
-  <OutStreams>
-    <Print name='dummy'>
-      <type>csv</type>
-      <source>mData</source>
-    </Print>
-
-    <Plot  name="plotPCAData" overwrite="True" >
-      <plotSettings>
-        <gridSpace>2 1</gridSpace>
-        <plot>
-          <type>line</type>
-          <x>mData|Output|Time</x>
-          <y>mData|Output|PCAPCAComponent1</y>
-          <interpPointsX>300</interpPointsX>
-          <gridLocation>
-            <x>0</x>
-            <y>0</y>
-          </gridLocation>
-        </plot>
-        <plot>
-          <type>line</type>
-          <x>mData|Output|Time</x>
-          <y>mData|Output|PCAPCAComponent2</y>
-          <interpPointsX>300</interpPointsX>
-          <gridLocation>
-            <x>1</x>
-            <y>0</y>
-          </gridLocation>
-        </plot>
-      </plotSettings>
-      <actions>
-        <how>png</how>
-      </actions>
-    </Plot>
-  </OutStreams>
-
-  <DataObjects>
-    <PointSet name="inputPlaceHolder">
-      <Input>n</Input>
-      <Output>OutputPlaceHolder</Output>
-    </PointSet>
-    <HistorySet name="mData">
-      <Input>n</Input>
-      <Output>Time,x1,x2,x3,x4</Output>
-    </HistorySet>
-  </DataObjects>
-</Simulation>
->>>>>>> 6ff2e71f
+<?xml version="1.0" ?>
+<Simulation verbosity="silent">
+  <RunInfo>
+    <WorkingDir>TruncatedSVD</WorkingDir>
+    <Sequence>sampleGen,pp1</Sequence>
+    <batchSize>1</batchSize>
+  </RunInfo>
+
+  <Models>
+    <ExternalModel ModuleToLoad="../data_generator" name="DataGeneratorModel" subType="">
+      <variables>n,Time,x1,x2,x3,x4</variables>
+    </ExternalModel>
+        <PostProcessor name="PCA" subType="DataMining">
+      <KDD lib="SciKitLearn">
+        <Features>x1,x2,x3,x4</Features>
+        <SKLtype>decomposition|TruncatedSVD</SKLtype>
+        <n_components>2</n_components>
+      </KDD>
+      <pivotParameter>Time</pivotParameter>
+    </PostProcessor>
+  </Models>
+
+  <Steps>
+    <MultiRun name="sampleGen">
+      <Input class="DataObjects" type="PointSet">inputPlaceHolder</Input>
+      <Model class="Models" type="ExternalModel">DataGeneratorModel</Model>
+      <Sampler class="Samplers" type="MonteCarlo">gridSampler</Sampler>
+      <Output class='DataObjects' type='HistorySet'>mData</Output>
+    </MultiRun>
+    <PostProcess name='pp1' pauseAtEnd='True'>
+      <Input  class='DataObjects' type='HistorySet'   >mData</Input>
+      <Model  class='Models'      type='PostProcessor'>PCA</Model>
+      <Output class='DataObjects' type='HistorySet'   >mData</Output>
+      <Output class='OutStreams'  type='Print'        >dummy</Output>
+      <Output class='OutStreams'  type='Plot'         >plotPCAData</Output>
+    </PostProcess>
+  </Steps>
+
+  <Distributions>
+    <Uniform name="uniDist">
+      <lowerBound>0.0</lowerBound>
+      <upperBound>150</upperBound>
+    </Uniform>
+  </Distributions>
+
+  <Samplers>
+    <Grid name="gridSampler">
+      <samplerInit>
+         <limit>150</limit>
+      </samplerInit>
+      <variable name="n">
+        <distribution>uniDist</distribution>
+                <grid type='value' construction='equal' steps='149'>0.0 149.0</grid>
+      </variable>
+        </Grid>
+  </Samplers>
+
+  <OutStreams>
+    <Print name='dummy'>
+      <type>csv</type>
+      <source>mData</source>
+    </Print>
+
+    <Plot  name="plotPCAData" overwrite="True" >
+      <plotSettings>
+        <gridSpace>2 1</gridSpace>
+        <plot>
+          <type>line</type>
+          <x>mData|Output|Time</x>
+          <y>mData|Output|PCAPCAComponent1</y>
+          <interpPointsX>300</interpPointsX>
+          <gridLocation>
+            <x>0</x>
+            <y>0</y>
+          </gridLocation>
+        </plot>
+        <plot>
+          <type>line</type>
+          <x>mData|Output|Time</x>
+          <y>mData|Output|PCAPCAComponent2</y>
+          <interpPointsX>300</interpPointsX>
+          <gridLocation>
+            <x>1</x>
+            <y>0</y>
+          </gridLocation>
+        </plot>
+      </plotSettings>
+      <actions>
+        <how>png</how>
+      </actions>
+    </Plot>
+  </OutStreams>
+
+  <DataObjects>
+    <PointSet name="inputPlaceHolder">
+      <Input>n</Input>
+      <Output>OutputPlaceHolder</Output>
+    </PointSet>
+    <HistorySet name="mData">
+      <Input>n</Input>
+      <Output>Time,x1,x2,x3,x4</Output>
+    </HistorySet>
+  </DataObjects>
+</Simulation>