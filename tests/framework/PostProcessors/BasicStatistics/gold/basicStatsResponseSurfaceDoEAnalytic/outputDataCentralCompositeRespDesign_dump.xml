<data name="outputDataCentralCompositeRespDesign_dump" type="Pointset"><input>y,x,z</input><output>x1</output><inputFilename>outputDataCentralCompositeRespDesign_dump.csv</inputFilename><metadata><ProbabilityWeight-y>array([ 0.02575678,  0.02575678,  0.07065795,  0.07065795,  0.02575678,
        0.02575678,  0.07065795,  0.07065795,  0.05152874,  0.05152874,
        0.05152874,  0.01556859,  0.2380713 ,  0.05152874,  0.05152874,
        0.05152874,  0.05152874])</ProbabilityWeight-y><ProbabilityWeight-x>array([ 0.02575678,  0.07065795,  0.02575678,  0.07065795,  0.02575678,
        0.07065795,  0.02575678,  0.07065795,  0.05152874,  0.01556859,
        0.2380713 ,  0.05152874,  0.05152874,  0.05152874,  0.05152874,
        0.05152874,  0.05152874])</ProbabilityWeight-x><x-percentile_5>array([ 0.23483496])</x-percentile_5><ProbabilityWeight-z>array([ 0.02575678,  0.02575678,  0.02575678,  0.02575678,  0.07065795,
        0.07065795,  0.07065795,  0.07065795,  0.05152874,  0.05152874,
        0.05152874,  0.05152874,  0.05152874,  0.01556859,  0.2380713 ,
<<<<<<< HEAD
        0.05152874,  0.05152874])</ProbabilityWeight-z><VarianceDependentSensitivity>array([ {0: array([  1.00000000e+00,  -3.45430340e-16,  -3.18858776e-16]), 1: array([ -3.98573470e-17,   1.00000000e+00,  -3.98573470e-17]), 2: array([ -3.18858776e-16,  -3.45430340e-16,   1.00000000e+00])}], dtype=object)</VarianceDependentSensitivity><y-skewness>array([-0.27608822])</y-skewness><x-skewness>array([-0.27608822])</x-skewness><sensitivity>array([ {0: array([  0.00000000e+00,   0.00000000e+00,   5.38537270e-17]), 1: array([  0.00000000e+00,   0.00000000e+00,   1.07707454e-16]), 2: array([  0.00000000e+00,   2.69268635e-17,   0.00000000e+00])}], dtype=object)</sensitivity><y-percentile_95>array([ 1.])</y-percentile_95><targets-pearson>array([u'y', u'x', u'z'], 
=======
        0.05152874,  0.05152874])</ProbabilityWeight-z><VarianceDependentSensitivity>array([ {0: array([ 1.        , -0.17619002, -0.17619002]), 1: array([-0.17619002,  1.        , -0.17619002]), 2: array([-0.17619002, -0.17619002,  1.        ])}], dtype=object)</VarianceDependentSensitivity><y-skewness>array([-0.27608822])</y-skewness><x-skewness>array([-0.27608822])</x-skewness><sensitivity>array([ {0: array([  1.00000000e+00,   0.00000000e+00,   5.38537270e-17]), 1: array([  0.00000000e+00,   1.00000000e+00,   1.07707454e-16]), 2: array([  0.00000000e+00,   2.69268635e-17,   1.00000000e+00])}], dtype=object)</sensitivity><y-percentile_95>array([ 1.])</y-percentile_95><targets-pearson>array([u'y', u'x', u'z'], 
>>>>>>> 181d99ee
      dtype='&lt;U1')</targets-pearson><SampledVarsPb>array([ {u'y': 0.24740058893370365, u'x': 0.24740058893370365, u'z': 0.24740058893370365},
       {u'y': 0.24740058893370365, u'x': 0.7145614602588239, u'z': 0.24740058893370365},
       {u'y': 0.7145614602588239, u'x': 0.24740058893370365, u'z': 0.24740058893370365},
       {u'y': 0.7145614602588239, u'x': 0.7145614602588239, u'z': 0.24740058893370365},
       {u'y': 0.24740058893370365, u'x': 0.24740058893370365, u'z': 0.7145614602588239},
       {u'y': 0.24740058893370365, u'x': 0.7145614602588239, u'z': 0.7145614602588239},
       {u'y': 0.7145614602588239, u'x': 0.24740058893370365, u'z': 0.7145614602588239},
       {u'y': 0.7145614602588239, u'x': 0.7145614602588239, u'z': 0.7145614602588239},
       {u'y': 0.48394144903828673, u'x': 0.48394144903828673, u'z': 0.48394144903828673},
       {u'y': 0.48394144903828673, u'x': 0.10798193302637613, u'z': 0.48394144903828673},
       {u'y': 0.48394144903828673, u'x': 0.7978845608028654, u'z': 0.48394144903828673},
       {u'y': 0.10798193302637613, u'x': 0.48394144903828673, u'z': 0.48394144903828673},
       {u'y': 0.7978845608028654, u'x': 0.48394144903828673, u'z': 0.48394144903828673},
       {u'y': 0.48394144903828673, u'x': 0.48394144903828673, u'z': 0.10798193302637613},
       {u'y': 0.48394144903828673, u'x': 0.48394144903828673, u'z': 0.7978845608028654},
       {u'y': 0.48394144903828673, u'x': 0.48394144903828673, u'z': 0.48394144903828673},
       {u'y': 0.48394144903828673, u'x': 0.48394144903828673, u'z': 0.48394144903828673}], dtype=object)</SampledVarsPb><y-median>array([ 0.5])</y-median><z-skewness>array([-0.27608822])</z-skewness><z-kurtosis>array([-0.86790061])</z-kurtosis><x-expectedValue>array([ 0.65887624])</x-expectedValue><y-percentile_5>array([ 0.23483496])</y-percentile_5><z-expectedValue>array([ 0.65887624])</z-expectedValue><targets-sensitivity>array([u'y', u'x', u'z'], 
      dtype='&lt;U1')</targets-sensitivity><y-kurtosis>array([-0.86790061])</y-kurtosis><crowDist>array([ {u'y': '{"mu": 1.0, "sigma": 0.5, "type": "NormalDistribution"}', u'x': '{"mu": 1.0, "sigma": 0.5, "type": "NormalDistribution"}', u'z': '{"mu": 1.0, "sigma": 0.5, "type": "NormalDistribution"}'},
       {u'y': '{"mu": 1.0, "sigma": 0.5, "type": "NormalDistribution"}', u'x': '{"mu": 1.0, "sigma": 0.5, "type": "NormalDistribution"}', u'z': '{"mu": 1.0, "sigma": 0.5, "type": "NormalDistribution"}'},
       {u'y': '{"mu": 1.0, "sigma": 0.5, "type": "NormalDistribution"}', u'x': '{"mu": 1.0, "sigma": 0.5, "type": "NormalDistribution"}', u'z': '{"mu": 1.0, "sigma": 0.5, "type": "NormalDistribution"}'},
       {u'y': '{"mu": 1.0, "sigma": 0.5, "type": "NormalDistribution"}', u'x': '{"mu": 1.0, "sigma": 0.5, "type": "NormalDistribution"}', u'z': '{"mu": 1.0, "sigma": 0.5, "type": "NormalDistribution"}'},
       {u'y': '{"mu": 1.0, "sigma": 0.5, "type": "NormalDistribution"}', u'x': '{"mu": 1.0, "sigma": 0.5, "type": "NormalDistribution"}', u'z': '{"mu": 1.0, "sigma": 0.5, "type": "NormalDistribution"}'},
       {u'y': '{"mu": 1.0, "sigma": 0.5, "type": "NormalDistribution"}', u'x': '{"mu": 1.0, "sigma": 0.5, "type": "NormalDistribution"}', u'z': '{"mu": 1.0, "sigma": 0.5, "type": "NormalDistribution"}'},
       {u'y': '{"mu": 1.0, "sigma": 0.5, "type": "NormalDistribution"}', u'x': '{"mu": 1.0, "sigma": 0.5, "type": "NormalDistribution"}', u'z': '{"mu": 1.0, "sigma": 0.5, "type": "NormalDistribution"}'},
       {u'y': '{"mu": 1.0, "sigma": 0.5, "type": "NormalDistribution"}', u'x': '{"mu": 1.0, "sigma": 0.5, "type": "NormalDistribution"}', u'z': '{"mu": 1.0, "sigma": 0.5, "type": "NormalDistribution"}'},
       {u'y': '{"mu": 1.0, "sigma": 0.5, "type": "NormalDistribution"}', u'x': '{"mu": 1.0, "sigma": 0.5, "type": "NormalDistribution"}', u'z': '{"mu": 1.0, "sigma": 0.5, "type": "NormalDistribution"}'},
       {u'y': '{"mu": 1.0, "sigma": 0.5, "type": "NormalDistribution"}', u'x': '{"mu": 1.0, "sigma": 0.5, "type": "NormalDistribution"}', u'z': '{"mu": 1.0, "sigma": 0.5, "type": "NormalDistribution"}'},
       {u'y': '{"mu": 1.0, "sigma": 0.5, "type": "NormalDistribution"}', u'x': '{"mu": 1.0, "sigma": 0.5, "type": "NormalDistribution"}', u'z': '{"mu": 1.0, "sigma": 0.5, "type": "NormalDistribution"}'},
       {u'y': '{"mu": 1.0, "sigma": 0.5, "type": "NormalDistribution"}', u'x': '{"mu": 1.0, "sigma": 0.5, "type": "NormalDistribution"}', u'z': '{"mu": 1.0, "sigma": 0.5, "type": "NormalDistribution"}'},
       {u'y': '{"mu": 1.0, "sigma": 0.5, "type": "NormalDistribution"}', u'x': '{"mu": 1.0, "sigma": 0.5, "type": "NormalDistribution"}', u'z': '{"mu": 1.0, "sigma": 0.5, "type": "NormalDistribution"}'},
       {u'y': '{"mu": 1.0, "sigma": 0.5, "type": "NormalDistribution"}', u'x': '{"mu": 1.0, "sigma": 0.5, "type": "NormalDistribution"}', u'z': '{"mu": 1.0, "sigma": 0.5, "type": "NormalDistribution"}'},
       {u'y': '{"mu": 1.0, "sigma": 0.5, "type": "NormalDistribution"}', u'x': '{"mu": 1.0, "sigma": 0.5, "type": "NormalDistribution"}', u'z': '{"mu": 1.0, "sigma": 0.5, "type": "NormalDistribution"}'},
       {u'y': '{"mu": 1.0, "sigma": 0.5, "type": "NormalDistribution"}', u'x': '{"mu": 1.0, "sigma": 0.5, "type": "NormalDistribution"}', u'z': '{"mu": 1.0, "sigma": 0.5, "type": "NormalDistribution"}'},
       {u'y': '{"mu": 1.0, "sigma": 0.5, "type": "NormalDistribution"}', u'x': '{"mu": 1.0, "sigma": 0.5, "type": "NormalDistribution"}', u'z': '{"mu": 1.0, "sigma": 0.5, "type": "NormalDistribution"}'}], dtype=object)</crowDist><targets-covariance>array([u'y', u'x', u'z'], 
      dtype='&lt;U1')</targets-covariance><SampledVars>array([ {u'y': 0.23483495705504001, u'x': 0.23483495705504001, u'z': 0.23483495705504001},
       {u'y': 0.23483495705504001, u'x': 0.76516504294496002, u'z': 0.23483495705504001},
       {u'y': 0.76516504294496002, u'x': 0.23483495705504001, u'z': 0.23483495705504001},
       {u'y': 0.76516504294496002, u'x': 0.76516504294496002, u'z': 0.23483495705504001},
       {u'y': 0.23483495705504001, u'x': 0.23483495705504001, u'z': 0.76516504294496002},
       {u'y': 0.23483495705504001, u'x': 0.76516504294496002, u'z': 0.76516504294496002},
       {u'y': 0.76516504294496002, u'x': 0.23483495705504001, u'z': 0.76516504294496002},
       {u'y': 0.76516504294496002, u'x': 0.76516504294496002, u'z': 0.76516504294496002},
       {u'y': 0.5, u'x': 0.5, u'z': 0.5},
       {u'y': 0.5, u'x': 0.0, u'z': 0.5},
       {u'y': 0.5, u'x': 1.0, u'z': 0.5},
       {u'y': 0.0, u'x': 0.5, u'z': 0.5},
       {u'y': 1.0, u'x': 0.5, u'z': 0.5},
       {u'y': 0.5, u'x': 0.5, u'z': 0.0},
       {u'y': 0.5, u'x': 0.5, u'z': 1.0},
       {u'y': 0.5, u'x': 0.5, u'z': 0.5}, {u'y': 0.5, u'x': 0.5, u'z': 0.5}], dtype=object)</SampledVars><x-kurtosis>array([-0.86790061])</x-kurtosis><z-percentile_5>array([ 0.23483496])</z-percentile_5><y-variationCoefficient>array([ 0.40834844])</y-variationCoefficient><z-percentile_95>array([ 1.])</z-percentile_95><PointProbability>array([ 0.01514266,  0.0437362 ,  0.0437362 ,  0.12632227,  0.0437362 ,
        0.12632227,  0.12632227,  0.36485371,  0.11333876,  0.0252893 ,
        0.18686403,  0.0252893 ,  0.18686403,  0.0252893 ,  0.18686403,
        0.11333876,  0.11333876])</PointProbability><y-sigma>array([ 0.26905108])</y-sigma><x-percentile_95>array([ 1.])</x-percentile_95><SamplerType>array([u'Grid', u'Grid', u'Grid', u'Grid', u'Grid', u'Grid', u'Grid',
       u'Grid', u'Grid', u'Grid', u'Grid', u'Grid', u'Grid', u'Grid',
       u'Grid', u'Grid', u'Grid'], 
<<<<<<< HEAD
      dtype='&lt;U4')</SamplerType><x-variance>array([ 0.07238849])</x-variance><covariance>array([[  7.23884859e-02,  -2.50051793e-17,  -2.30817040e-17],
       [ -2.88521300e-18,   7.23884859e-02,  -2.88521300e-18],
       [ -2.30817040e-17,  -2.50051793e-17,   7.23884859e-02]])</covariance><y-variance>array([ 0.07238849])</y-variance><distributionType>array([{u'y': 'Normal', u'x': 'Normal', u'z': 'Normal'},
=======
      dtype='&lt;U4')</SamplerType><x-variance>array([ 0.07238849])</x-variance><covariance>array([[ 0.07238849, -0.0108436 , -0.0108436 ],
       [-0.0108436 ,  0.07238849, -0.0108436 ],
       [-0.0108436 , -0.0108436 ,  0.07238849]])</covariance><y-variance>array([ 0.07238849])</y-variance><distributionType>array([{u'y': 'Normal', u'x': 'Normal', u'z': 'Normal'},
>>>>>>> 181d99ee
       {u'y': 'Normal', u'x': 'Normal', u'z': 'Normal'},
       {u'y': 'Normal', u'x': 'Normal', u'z': 'Normal'},
       {u'y': 'Normal', u'x': 'Normal', u'z': 'Normal'},
       {u'y': 'Normal', u'x': 'Normal', u'z': 'Normal'},
       {u'y': 'Normal', u'x': 'Normal', u'z': 'Normal'},
       {u'y': 'Normal', u'x': 'Normal', u'z': 'Normal'},
       {u'y': 'Normal', u'x': 'Normal', u'z': 'Normal'},
       {u'y': 'Normal', u'x': 'Normal', u'z': 'Normal'},
       {u'y': 'Normal', u'x': 'Normal', u'z': 'Normal'},
       {u'y': 'Normal', u'x': 'Normal', u'z': 'Normal'},
       {u'y': 'Normal', u'x': 'Normal', u'z': 'Normal'},
       {u'y': 'Normal', u'x': 'Normal', u'z': 'Normal'},
       {u'y': 'Normal', u'x': 'Normal', u'z': 'Normal'},
       {u'y': 'Normal', u'x': 'Normal', u'z': 'Normal'},
       {u'y': 'Normal', u'x': 'Normal', u'z': 'Normal'},
       {u'y': 'Normal', u'x': 'Normal', u'z': 'Normal'}], dtype=object)</distributionType><z-sigma>array([ 0.26905108])</z-sigma><targets-NormalizedSensitivity>array([u'y', u'x', u'z'], 
<<<<<<< HEAD
      dtype='&lt;U1')</targets-NormalizedSensitivity><z-variance>array([ 0.07238849])</z-variance><z-variationCoefficient>array([ 0.40834844])</z-variationCoefficient><pearson>array([[  1.00000000e+00,  -3.45430340e-16,  -3.18858776e-16],
       [ -3.98573470e-17,   1.00000000e+00,  -3.98573470e-17],
       [ -3.18858776e-16,  -3.45430340e-16,   1.00000000e+00]])</pearson><targets-VarianceDependentSensitivity>array([u'y', u'x', u'z'], 
      dtype='&lt;U1')</targets-VarianceDependentSensitivity><x-sigma>array([ 0.26905108])</x-sigma><x-variationCoefficient>array([ 0.40834844])</x-variationCoefficient><x-median>array([ 0.5])</x-median><prefix>array(['1', '2', '3', '4', '5', '6', '7', '8', '9', '1', '1', '1', '1',
       '1', '1', '1', '1'], 
      dtype='|S1')</prefix><NormalizedSensitivity>array([ {0: array([  1.00000000e+00,  -3.45430340e-16,  -3.18858776e-16]), 1: array([ -3.98573470e-17,   1.00000000e+00,  -3.98573470e-17]), 2: array([ -3.18858776e-16,  -3.45430340e-16,   1.00000000e+00])}], dtype=object)</NormalizedSensitivity><ProbabilityWeight>array([ 0.00026384,  0.0007238 ,  0.0007238 ,  0.00198558,  0.0007238 ,
=======
      dtype='&lt;U1')</targets-NormalizedSensitivity><z-variance>array([ 0.07238849])</z-variance><z-variationCoefficient>array([ 0.40834844])</z-variationCoefficient><pearson>array([[  1.00000000e+00,   3.86638228e-01,  -3.41488142e-16],
       [  3.86638228e-01,   1.00000000e+00,  -3.02546511e-16],
       [ -3.41488142e-16,  -3.02546511e-16,   1.00000000e+00]])</pearson><targets-VarianceDependentSensitivity>array([u'y', u'x', u'z'], 
      dtype='&lt;U1')</targets-VarianceDependentSensitivity><x-sigma>array([ 0.26905108])</x-sigma><x-variationCoefficient>array([ 0.40834844])</x-variationCoefficient><x-median>array([ 0.5])</x-median><prefix>array(['1', '2', '3', '4', '5', '6', '7', '8', '9', '1', '1', '1', '1',
       '1', '1', '1', '1'], 
      dtype='|S1')</prefix><NormalizedSensitivity>array([ {0: array([ 1.        , -0.17619002, -0.17619002]), 1: array([-0.17619002,  1.        , -0.17619002]), 2: array([-0.17619002, -0.17619002,  1.        ])}], dtype=object)</NormalizedSensitivity><ProbabilityWeight>array([ 0.00026384,  0.0007238 ,  0.0007238 ,  0.00198558,  0.0007238 ,
>>>>>>> 181d99ee
        0.00198558,  0.00198558,  0.00544698,  0.00211262,  0.00063829,
        0.00976065,  0.00063829,  0.00976065,  0.00063829,  0.00976065,
        0.00211262,  0.00211262])</ProbabilityWeight><z-median>array([ 0.5])</z-median><y-expectedValue>array([ 0.65887624])</y-expectedValue><distributionName>array([{u'y': 'y0_distrib', u'x': 'x0_distrib', u'z': 'z0_distrib'},
       {u'y': 'y0_distrib', u'x': 'x0_distrib', u'z': 'z0_distrib'},
       {u'y': 'y0_distrib', u'x': 'x0_distrib', u'z': 'z0_distrib'},
       {u'y': 'y0_distrib', u'x': 'x0_distrib', u'z': 'z0_distrib'},
       {u'y': 'y0_distrib', u'x': 'x0_distrib', u'z': 'z0_distrib'},
       {u'y': 'y0_distrib', u'x': 'x0_distrib', u'z': 'z0_distrib'},
       {u'y': 'y0_distrib', u'x': 'x0_distrib', u'z': 'z0_distrib'},
       {u'y': 'y0_distrib', u'x': 'x0_distrib', u'z': 'z0_distrib'},
       {u'y': 'y0_distrib', u'x': 'x0_distrib', u'z': 'z0_distrib'},
       {u'y': 'y0_distrib', u'x': 'x0_distrib', u'z': 'z0_distrib'},
       {u'y': 'y0_distrib', u'x': 'x0_distrib', u'z': 'z0_distrib'},
       {u'y': 'y0_distrib', u'x': 'x0_distrib', u'z': 'z0_distrib'},
       {u'y': 'y0_distrib', u'x': 'x0_distrib', u'z': 'z0_distrib'},
       {u'y': 'y0_distrib', u'x': 'x0_distrib', u'z': 'z0_distrib'},
       {u'y': 'y0_distrib', u'x': 'x0_distrib', u'z': 'z0_distrib'},
       {u'y': 'y0_distrib', u'x': 'x0_distrib', u'z': 'z0_distrib'},
       {u'y': 'y0_distrib', u'x': 'x0_distrib', u'z': 'z0_distrib'}], dtype=object)</distributionName></metadata></data><|MERGE_RESOLUTION|>--- conflicted
+++ resolved
@@ -7,11 +7,7 @@
         0.05152874,  0.05152874])</ProbabilityWeight-x><x-percentile_5>array([ 0.23483496])</x-percentile_5><ProbabilityWeight-z>array([ 0.02575678,  0.02575678,  0.02575678,  0.02575678,  0.07065795,
         0.07065795,  0.07065795,  0.07065795,  0.05152874,  0.05152874,
         0.05152874,  0.05152874,  0.05152874,  0.01556859,  0.2380713 ,
-<<<<<<< HEAD
-        0.05152874,  0.05152874])</ProbabilityWeight-z><VarianceDependentSensitivity>array([ {0: array([  1.00000000e+00,  -3.45430340e-16,  -3.18858776e-16]), 1: array([ -3.98573470e-17,   1.00000000e+00,  -3.98573470e-17]), 2: array([ -3.18858776e-16,  -3.45430340e-16,   1.00000000e+00])}], dtype=object)</VarianceDependentSensitivity><y-skewness>array([-0.27608822])</y-skewness><x-skewness>array([-0.27608822])</x-skewness><sensitivity>array([ {0: array([  0.00000000e+00,   0.00000000e+00,   5.38537270e-17]), 1: array([  0.00000000e+00,   0.00000000e+00,   1.07707454e-16]), 2: array([  0.00000000e+00,   2.69268635e-17,   0.00000000e+00])}], dtype=object)</sensitivity><y-percentile_95>array([ 1.])</y-percentile_95><targets-pearson>array([u'y', u'x', u'z'], 
-=======
         0.05152874,  0.05152874])</ProbabilityWeight-z><VarianceDependentSensitivity>array([ {0: array([ 1.        , -0.17619002, -0.17619002]), 1: array([-0.17619002,  1.        , -0.17619002]), 2: array([-0.17619002, -0.17619002,  1.        ])}], dtype=object)</VarianceDependentSensitivity><y-skewness>array([-0.27608822])</y-skewness><x-skewness>array([-0.27608822])</x-skewness><sensitivity>array([ {0: array([  1.00000000e+00,   0.00000000e+00,   5.38537270e-17]), 1: array([  0.00000000e+00,   1.00000000e+00,   1.07707454e-16]), 2: array([  0.00000000e+00,   2.69268635e-17,   1.00000000e+00])}], dtype=object)</sensitivity><y-percentile_95>array([ 1.])</y-percentile_95><targets-pearson>array([u'y', u'x', u'z'], 
->>>>>>> 181d99ee
       dtype='&lt;U1')</targets-pearson><SampledVarsPb>array([ {u'y': 0.24740058893370365, u'x': 0.24740058893370365, u'z': 0.24740058893370365},
        {u'y': 0.24740058893370365, u'x': 0.7145614602588239, u'z': 0.24740058893370365},
        {u'y': 0.7145614602588239, u'x': 0.24740058893370365, u'z': 0.24740058893370365},
@@ -67,15 +63,9 @@
         0.11333876,  0.11333876])</PointProbability><y-sigma>array([ 0.26905108])</y-sigma><x-percentile_95>array([ 1.])</x-percentile_95><SamplerType>array([u'Grid', u'Grid', u'Grid', u'Grid', u'Grid', u'Grid', u'Grid',
        u'Grid', u'Grid', u'Grid', u'Grid', u'Grid', u'Grid', u'Grid',
        u'Grid', u'Grid', u'Grid'], 
-<<<<<<< HEAD
-      dtype='&lt;U4')</SamplerType><x-variance>array([ 0.07238849])</x-variance><covariance>array([[  7.23884859e-02,  -2.50051793e-17,  -2.30817040e-17],
-       [ -2.88521300e-18,   7.23884859e-02,  -2.88521300e-18],
-       [ -2.30817040e-17,  -2.50051793e-17,   7.23884859e-02]])</covariance><y-variance>array([ 0.07238849])</y-variance><distributionType>array([{u'y': 'Normal', u'x': 'Normal', u'z': 'Normal'},
-=======
       dtype='&lt;U4')</SamplerType><x-variance>array([ 0.07238849])</x-variance><covariance>array([[ 0.07238849, -0.0108436 , -0.0108436 ],
        [-0.0108436 ,  0.07238849, -0.0108436 ],
        [-0.0108436 , -0.0108436 ,  0.07238849]])</covariance><y-variance>array([ 0.07238849])</y-variance><distributionType>array([{u'y': 'Normal', u'x': 'Normal', u'z': 'Normal'},
->>>>>>> 181d99ee
        {u'y': 'Normal', u'x': 'Normal', u'z': 'Normal'},
        {u'y': 'Normal', u'x': 'Normal', u'z': 'Normal'},
        {u'y': 'Normal', u'x': 'Normal', u'z': 'Normal'},
@@ -92,21 +82,12 @@
        {u'y': 'Normal', u'x': 'Normal', u'z': 'Normal'},
        {u'y': 'Normal', u'x': 'Normal', u'z': 'Normal'},
        {u'y': 'Normal', u'x': 'Normal', u'z': 'Normal'}], dtype=object)</distributionType><z-sigma>array([ 0.26905108])</z-sigma><targets-NormalizedSensitivity>array([u'y', u'x', u'z'], 
-<<<<<<< HEAD
-      dtype='&lt;U1')</targets-NormalizedSensitivity><z-variance>array([ 0.07238849])</z-variance><z-variationCoefficient>array([ 0.40834844])</z-variationCoefficient><pearson>array([[  1.00000000e+00,  -3.45430340e-16,  -3.18858776e-16],
-       [ -3.98573470e-17,   1.00000000e+00,  -3.98573470e-17],
-       [ -3.18858776e-16,  -3.45430340e-16,   1.00000000e+00]])</pearson><targets-VarianceDependentSensitivity>array([u'y', u'x', u'z'], 
-      dtype='&lt;U1')</targets-VarianceDependentSensitivity><x-sigma>array([ 0.26905108])</x-sigma><x-variationCoefficient>array([ 0.40834844])</x-variationCoefficient><x-median>array([ 0.5])</x-median><prefix>array(['1', '2', '3', '4', '5', '6', '7', '8', '9', '1', '1', '1', '1',
-       '1', '1', '1', '1'], 
-      dtype='|S1')</prefix><NormalizedSensitivity>array([ {0: array([  1.00000000e+00,  -3.45430340e-16,  -3.18858776e-16]), 1: array([ -3.98573470e-17,   1.00000000e+00,  -3.98573470e-17]), 2: array([ -3.18858776e-16,  -3.45430340e-16,   1.00000000e+00])}], dtype=object)</NormalizedSensitivity><ProbabilityWeight>array([ 0.00026384,  0.0007238 ,  0.0007238 ,  0.00198558,  0.0007238 ,
-=======
       dtype='&lt;U1')</targets-NormalizedSensitivity><z-variance>array([ 0.07238849])</z-variance><z-variationCoefficient>array([ 0.40834844])</z-variationCoefficient><pearson>array([[  1.00000000e+00,   3.86638228e-01,  -3.41488142e-16],
        [  3.86638228e-01,   1.00000000e+00,  -3.02546511e-16],
        [ -3.41488142e-16,  -3.02546511e-16,   1.00000000e+00]])</pearson><targets-VarianceDependentSensitivity>array([u'y', u'x', u'z'], 
       dtype='&lt;U1')</targets-VarianceDependentSensitivity><x-sigma>array([ 0.26905108])</x-sigma><x-variationCoefficient>array([ 0.40834844])</x-variationCoefficient><x-median>array([ 0.5])</x-median><prefix>array(['1', '2', '3', '4', '5', '6', '7', '8', '9', '1', '1', '1', '1',
        '1', '1', '1', '1'], 
       dtype='|S1')</prefix><NormalizedSensitivity>array([ {0: array([ 1.        , -0.17619002, -0.17619002]), 1: array([-0.17619002,  1.        , -0.17619002]), 2: array([-0.17619002, -0.17619002,  1.        ])}], dtype=object)</NormalizedSensitivity><ProbabilityWeight>array([ 0.00026384,  0.0007238 ,  0.0007238 ,  0.00198558,  0.0007238 ,
->>>>>>> 181d99ee
         0.00198558,  0.00198558,  0.00544698,  0.00211262,  0.00063829,
         0.00976065,  0.00063829,  0.00976065,  0.00063829,  0.00976065,
         0.00211262,  0.00211262])</ProbabilityWeight><z-median>array([ 0.5])</z-median><y-expectedValue>array([ 0.65887624])</y-expectedValue><distributionName>array([{u'y': 'y0_distrib', u'x': 'x0_distrib', u'z': 'z0_distrib'},
