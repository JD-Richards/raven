<?xml version="1.0" ?>
<Simulation verbosity="debug">
  <RunInfo>
    <WorkingDir>csv</WorkingDir>
    <Sequence>load,make,print</Sequence>
    <batchSize>1</batchSize>
  </RunInfo>

  <Files>
    <Input name='csv' type=''>../mc/MCdump1.csv</Input>
  </Files>

  <Steps>
    <MultiRun name="make">
      <Input class="DataObjects" type="PointSet">solns</Input>
      <Model class="Models" type="ExternalModel">poly</Model>
      <Sampler class="Samplers" type="MonteCarlo">mc</Sampler>
      <Output class="DataObjects" type="PointSet">solns</Output>
    </MultiRun>
    <MultiRun name='codeMake'>
      <Input class='Files' type=''>infile</Input>
      <Model class='Models' type='Code'>codefailer</Model>
      <Sampler class='Samplers' type='SparseGridCollocation'>sc1</Sampler>
      <Output class='DataObjects' type='PointSet'>csolns1</Output>
    </MultiRun>
    <MultiRun name='codeRestart'>
      <Input class='Files' type=''>infile</Input>
      <Model class='Models' type='Code'>codefailer</Model>
      <Sampler class='Samplers' type='SparseGridCollocation'>sc2</Sampler>
      <Output class='DataObjects' type='PointSet'>csolns2</Output>
      <Output class='DataObjects' type='PointSet'>csolns3</Output>
    </MultiRun>
    <IOStep name="load">
      <Input class="Files" type="">csv</Input>
      <Output class="DataObjects" type="PointSet">solns</Output>
    </IOStep>
    <IOStep name="print">
      <Input class="DataObjects" type="PointSet">solns</Input>
      <Output class="OutStreamManager" type="Print">CSVdump</Output>
    </IOStep>
    <IOStep name='codeWrite'>
      <Input class='DataObjects' type='PointSet'>csolns1</Input>
      <Output class='OutStreamManager' type='Print'>code1</Output>
    </IOStep>
    <IOStep name='codeLoad'>
      <Input class='Files' type=''>codeCSV</Input>
      <Output class='DataObjects' type='PointSet'>csolns2</Output>
    </IOStep>
    <IOStep name='codeWrite2'>
      <Input class='DataObjects' type='PointSet'>csolns3</Input>
      <Output class='OutStreamManager' type='Print'>code2</Output>
    </IOStep>
  </Steps>

  <Distributions>
    <Uniform name="u1">
      <lowerBound>1</lowerBound>
      <upperBound>2</upperBound>
    </Uniform>
    <Uniform name="u2">
      <lowerBound>2</lowerBound>
      <upperBound>3</upperBound>
    </Uniform>
  </Distributions>

  <Samplers>
    <MonteCarlo name="mc">
      <samplerInit>
        <limit>15</limit>
        <initialSeed>1</initialSeed>
      </samplerInit>
      <variable name="x1">
        <distribution>u1</distribution>
      </variable>
      <variable name="x2">
        <distribution>u2</distribution>
      </variable>
      <Restart class="DataObjects" type="PointSet">solns</Restart>
    </MonteCarlo>
    <SparseGridCollocation name="sc1">
      <variable name="x">
        <distribution>u1</distribution>
      </variable>
      <variable name="y">
        <distribution>u2</distribution>
      </variable>
      <ROM class='Models' type='ROM'>rom1</ROM>
    </SparseGridCollocation>
    <SparseGridCollocation name="sc2">
      <variable name="x">
        <distribution>u1</distribution>
      </variable>
      <variable name="y">
        <distribution>u2</distribution>
      </variable>
      <ROM class='Models' type='ROM'>rom2</ROM>
      <Restart class='DataObjects' type='PointSet'>csolns2</Restart>
    </SparseGridCollocation>
  </Samplers>

  <Models>
    <Dummy name="MyDummy" subType=""/>
    <ExternalModel ModuleToLoad="../polynomial" name="poly" subType="">
      <variable>x1</variable>
      <variable>x2</variable>
      <variable>ans</variable>
      <variable>ans2</variable>
    </ExternalModel>
<<<<<<< HEAD
    <Code name='codefailer' subType='GenericCode'>
      <executable>SamplerRestarts/codeFailer.py</executable>
      <inputExtensions>inp</inputExtensions>
      <clargs type='prepend' arg='python'/>
      <clargs type='input' args='' extension='.inp'/>
      <fileargs type='output' arg='out'/>
      <prepend>python</prepend>
    </Code>
=======
>>>>>>> 6df2aa09
    <ROM name='rom1' subType='GaussPolynomialRom'>
        <Target>ans</Target>
        <Features>x,y</Features>
        <IndexSet>TotalDegree</IndexSet>
        <PolynomialOrder>1</PolynomialOrder>
    </ROM>
    <ROM name='rom2' subType='GaussPolynomialRom'>
        <Target>ans</Target>
        <Features>x,y</Features>
        <IndexSet>TotalDegree</IndexSet>
        <PolynomialOrder>2</PolynomialOrder>
    </ROM>
  </Models>

  <DataObjects>
    <PointSet name="dummyIN">
      <Input>x1,x2</Input>
      <Output>OutputPlaceHolder</Output>
    </PointSet>
    <PointSet name="solns">
      <Input>x1,x2</Input>
      <Output>ans,ans2</Output>
    </PointSet>
    <PointSet name="solns2">
      <Input>x1,x2</Input>
      <Output>ans,ans2</Output>
    </PointSet>
    <PointSet name="csolns1">
      <Input>x,y</Input>
      <Output>ans</Output>
    </PointSet>
    <PointSet name="csolns2">
      <Input>x,y</Input>
      <Output>ans</Output>
    </PointSet>
    <PointSet name="csolns3">
      <Input>x,y</Input>
      <Output>ans</Output>
    </PointSet>
  </DataObjects>

  <OutStreamManager>
    <Print name="CSVdump">
      <type>csv</type>
      <source>solns</source>
    </Print>
    <Print name="code1">
      <type>csv</type>
      <source>csolns1</source>
    </Print>
    <Print name="code2">
      <type>csv</type>
      <source>csolns3</source>
    </Print>
  </OutStreamManager>

</Simulation><|MERGE_RESOLUTION|>--- conflicted
+++ resolved
@@ -17,19 +17,6 @@
       <Sampler class="Samplers" type="MonteCarlo">mc</Sampler>
       <Output class="DataObjects" type="PointSet">solns</Output>
     </MultiRun>
-    <MultiRun name='codeMake'>
-      <Input class='Files' type=''>infile</Input>
-      <Model class='Models' type='Code'>codefailer</Model>
-      <Sampler class='Samplers' type='SparseGridCollocation'>sc1</Sampler>
-      <Output class='DataObjects' type='PointSet'>csolns1</Output>
-    </MultiRun>
-    <MultiRun name='codeRestart'>
-      <Input class='Files' type=''>infile</Input>
-      <Model class='Models' type='Code'>codefailer</Model>
-      <Sampler class='Samplers' type='SparseGridCollocation'>sc2</Sampler>
-      <Output class='DataObjects' type='PointSet'>csolns2</Output>
-      <Output class='DataObjects' type='PointSet'>csolns3</Output>
-    </MultiRun>
     <IOStep name="load">
       <Input class="Files" type="">csv</Input>
       <Output class="DataObjects" type="PointSet">solns</Output>
@@ -37,18 +24,6 @@
     <IOStep name="print">
       <Input class="DataObjects" type="PointSet">solns</Input>
       <Output class="OutStreamManager" type="Print">CSVdump</Output>
-    </IOStep>
-    <IOStep name='codeWrite'>
-      <Input class='DataObjects' type='PointSet'>csolns1</Input>
-      <Output class='OutStreamManager' type='Print'>code1</Output>
-    </IOStep>
-    <IOStep name='codeLoad'>
-      <Input class='Files' type=''>codeCSV</Input>
-      <Output class='DataObjects' type='PointSet'>csolns2</Output>
-    </IOStep>
-    <IOStep name='codeWrite2'>
-      <Input class='DataObjects' type='PointSet'>csolns3</Input>
-      <Output class='OutStreamManager' type='Print'>code2</Output>
     </IOStep>
   </Steps>
 
@@ -106,17 +81,6 @@
       <variable>ans</variable>
       <variable>ans2</variable>
     </ExternalModel>
-<<<<<<< HEAD
-    <Code name='codefailer' subType='GenericCode'>
-      <executable>SamplerRestarts/codeFailer.py</executable>
-      <inputExtensions>inp</inputExtensions>
-      <clargs type='prepend' arg='python'/>
-      <clargs type='input' args='' extension='.inp'/>
-      <fileargs type='output' arg='out'/>
-      <prepend>python</prepend>
-    </Code>
-=======
->>>>>>> 6df2aa09
     <ROM name='rom1' subType='GaussPolynomialRom'>
         <Target>ans</Target>
         <Features>x,y</Features>
@@ -144,18 +108,6 @@
       <Input>x1,x2</Input>
       <Output>ans,ans2</Output>
     </PointSet>
-    <PointSet name="csolns1">
-      <Input>x,y</Input>
-      <Output>ans</Output>
-    </PointSet>
-    <PointSet name="csolns2">
-      <Input>x,y</Input>
-      <Output>ans</Output>
-    </PointSet>
-    <PointSet name="csolns3">
-      <Input>x,y</Input>
-      <Output>ans</Output>
-    </PointSet>
   </DataObjects>
 
   <OutStreamManager>
@@ -163,14 +115,6 @@
       <type>csv</type>
       <source>solns</source>
     </Print>
-    <Print name="code1">
-      <type>csv</type>
-      <source>csolns1</source>
-    </Print>
-    <Print name="code2">
-      <type>csv</type>
-      <source>csolns3</source>
-    </Print>
   </OutStreamManager>
 
 </Simulation>