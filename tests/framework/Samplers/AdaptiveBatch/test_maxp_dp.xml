--- conflicted
+++ resolved
@@ -29,62 +29,10 @@
     </revisions>
   </TestInfo>
 
-<<<<<<< HEAD
-  <RunInfo>
-    <WorkingDir>circle</WorkingDir>
-    <Sequence>sample,adapt,dump</Sequence>
-    <batchSize>1</batchSize>
-  </RunInfo>
-
-  <Steps>
-    <MultiRun name="sample" sleepTime="1e-5">
-      <Input class="DataObjects" type="PointSet">dummyIn</Input>
-      <Model class="Models" type="ExternalModel">function</Model>
-      <Sampler class="Samplers" type="MonteCarlo">mcSampler</Sampler>
-      <Output class="DataObjects" type="PointSet">response</Output>
-    </MultiRun>
-    <MultiRun name="adapt" sleepTime='5e-2'>
-      <Input class="DataObjects" type="PointSet">response</Input>
-      <Model class="Models" type="ExternalModel">function</Model>
-      <Sampler class="Samplers" type="LimitSurfaceSearch">adaptiveSearch</Sampler>
-      <SolutionExport class="DataObjects" type="PointSet">limit_surface</SolutionExport>
-      <Output class="DataObjects" type="PointSet">response</Output>
-    </MultiRun>
-    <IOStep name="dump">
-      <Input class="DataObjects" type="PointSet">limit_surface</Input>
-      <Input class="DataObjects" type="PointSet">response</Input>
-      <Output class="OutStreams" type="Print">maxP_dp_ls</Output>
-      <Output class="OutStreams" type="Print">maxP_dp_samples</Output>
-    </IOStep>
-  </Steps>
-
-  <DataObjects>
-    <PointSet name="dummyIn">
-      <Input>x1,x2</Input>
-      <Output>OutputPlaceHolder</Output>
-    </PointSet>
-    <PointSet name="response">
-      <Input>x1,x2</Input>
-      <Output>y</Output>
-    </PointSet>
-    <PointSet name="limit_surface">
-      <Input>x1,x2</Input>
-      <Output>label</Output>
-    </PointSet>
-  </DataObjects>
-
-  <Distributions>
-    <Uniform name="uniform">
-      <upperBound>1</upperBound>
-      <lowerBound>-1</lowerBound>
-    </Uniform>
-  </Distributions>
-=======
   <ExternalXML node="RunInfo" xmlToLoad="shared_run_info.xml"/>
   <ExternalXML node="Steps" xmlToLoad="shared_steps.xml"/>
   <ExternalXML node="DataObjects" xmlToLoad="shared_data_objects.xml"/>
   <ExternalXML node="Distributions" xmlToLoad="shared_distributions.xml"/>
->>>>>>> d50121dd
 
   <Samplers>
     <ExternalXML node="MonteCarlo" xmlToLoad="shared_initial_sampler.xml"/>
