--- conflicted
+++ resolved
@@ -7,26 +7,24 @@
   <batchSize>1</batchSize>
 </RunInfo>
 
-
-<<<<<<< HEAD
 <Steps>
-  <MultiRun name = 'step1' pauseAtEnd = 'false'>
-    <Input    class = 'DataObjects'     type = 'TimePointSet'   >Data1</Input>
-    <Model    class = 'Models'    type = 'ExternalModel'  >XM1</Model>
-    <Sampler  class = 'Samplers'  type = 'Grid'           >grid1</Sampler>
-    <Output   class = 'DataObjects'     type = 'TimePointSet'   >Data2</Output>
+  <MultiRun name='step1' pauseAtEnd='false'>
+    <Input    class='DataObjects' type='PointSet'     >Data1</Input>
+    <Model    class='Models'      type='ExternalModel'>XM1</Model>
+    <Sampler  class='Samplers'    type='Grid'         >grid1</Sampler>
+    <Output   class='DataObjects' type='PointSet'     >Data2</Output>
   </MultiRun>
-  <MultiRun name = 'step5' pauseAtEnd = 'false'>
-    <Input    class = 'DataObjects'     type = 'TimePointSet'   >Data1</Input>
-    <Model    class = 'Models'    type = 'ROM'            >ROM1</Model>
-    <Sampler  class = 'Samplers'  type = 'Grid'           >grid1</Sampler>
-    <Output   class = 'DataObjects'     type = 'TimePointSet'   >Data3</Output>
+  <MultiRun name='step5' pauseAtEnd='false'>
+    <Input    class='DataObjects' type='PointSet'>Data1</Input>
+    <Model    class='Models'      type='ROM'     >ROM1</Model>
+    <Sampler  class='Samplers'    type='Grid'    >grid1</Sampler>
+    <Output   class='DataObjects' type='PointSet'>Data3</Output>
   </MultiRun>
-  <MultiRun name = 'step6' pauseAtEnd = 'false'>
-    <Input    class = 'DataObjects'     type = 'TimePointSet'   >Data1</Input>
-    <Model    class = 'Models'    type = 'ROM'            >ROM2</Model>
-    <Sampler  class = 'Samplers'  type = 'Grid'           >grid1</Sampler>
-    <Output   class = 'DataObjects'     type = 'TimePointSet'   >Data4</Output>
+  <MultiRun name='step6' pauseAtEnd='false'>
+    <Input   class='DataObjects' type='PointSet'>Data1</Input>
+    <Model   class='Models'      type='ROM'         >ROM2</Model>
+    <Sampler class='Samplers'    type='Grid'        >grid1</Sampler>
+    <Output  class='DataObjects' type='PointSet'>Data4</Output>
   </MultiRun>
   <IOStep name='step3' pauseAtEnd='false'>
     <Input   class='Models'     type='ROM'>ROM1</Input>
@@ -35,69 +33,25 @@
   <IOStep name='step4' pauseAtEnd='false'>
     <Input   class='Files'      type=''>pickle1</Input>
     <Output  class='Models'     type='ROM'>ROM2</Output>
-=======
-<Steps> 
-  <MultiRun name = 'step1' pauseAtEnd = 'False'>
-    <Sampler  class = 'Samplers'  type = 'Grid'           >grid1</Sampler>
-    <Input    class = 'DataObjects'     type = 'PointSet'   >Data1</Input>
-    <Model    class = 'Models'    type = 'ExternalModel'  >XM1</Model>
-    <Output   class = 'DataObjects'     type = 'PointSet'   >Data2</Output>    
-  </MultiRun>
-  <RomTrainer name='step2'>
-        <Input   class='DataObjects'  type='PointSet'>Data2</Input>
-        <Output  class='Models' type='ROM'         >ROM1</Output>
-  </RomTrainer>
-  <IOStep name='step3' pauseAtEnd='False'>
-        <Input   class='Models'     type='ROM'>ROM1</Input>
-        <Output  class='Files'      type=''>pickle1</Output>
-  </IOStep>
-  <IOStep name='step4' pauseAtEnd='False'>
-        <Input   class='Files'      type=''>pickle1</Input>
-        <Output  class='Models'     type='ROM'>ROM2</Output>
-  </IOStep>
-  <MultiRun name = 'step5' pauseAtEnd = 'False'>
-    <Sampler  class = 'Samplers'  type = 'Grid'           >grid1</Sampler>
-    <Input    class = 'DataObjects'     type = 'PointSet'   >Data1</Input>
-    <Model    class = 'Models'    type = 'ROM'            >ROM1</Model>
-    <Output   class = 'DataObjects'     type = 'PointSet'   >Data3</Output>    
-  </MultiRun>
-  <MultiRun name = 'step6' pauseAtEnd = 'False'>
-    <Sampler  class = 'Samplers'  type = 'Grid'           >grid1</Sampler>
-    <Input    class = 'DataObjects'     type = 'PointSet'   >Data1</Input>
-    <Model    class = 'Models'    type = 'ROM'            >ROM2</Model>
-    <Output   class = 'DataObjects'     type = 'PointSet'   >Data4</Output>    
-  </MultiRun>
-  <IOStep name='step7' pauseAtEnd='False'>
-        <Input   class='DataObjects'      type='PointSet'>Data3</Input>
-        <Input   class='DataObjects'      type='PointSet'>Data4</Input>
-        <Output class='OutStreamManager' type='Print'>PrintData</Output>
-        <Output class='OutStreamManager' type='Print'>PrintData_Pickle</Output>
->>>>>>> 02f76db1
   </IOStep>
   <IOStep name='step7' pauseAtEnd='false'>
-    <Input  class='DataObjects'      type='TimePointSet'>Data3</Input>
-    <Input  class='DataObjects'      type='TimePointSet'>Data4</Input>
-    <Output class='OutStreamManager' type='Print'>PrintData</Output>
-    <Output class='OutStreamManager' type='Print'>PrintData_Pickle</Output>
+    <Input  class='DataObjects'      type='PointSet'>Data3</Input>
+    <Input  class='DataObjects'      type='PointSet'>Data4</Input>
+    <Output class='OutStreamManager' type='Print'   >PrintData</Output>
+    <Output class='OutStreamManager' type='Print'   >PrintData_Pickle</Output>
   </IOStep>
   <RomTrainer name='step2'>
-    <Input   class='DataObjects'  type='TimePointSet'>Data2</Input>
-    <Output  class='Models' type='ROM'         >ROM1</Output>
+    <Input   class='DataObjects' type='PointSet'>Data2</Input>
+    <Output  class='Models'      type='ROM'     >ROM1</Output>
   </RomTrainer>
 </Steps>
-
 
 <Samplers>
   <Grid name = 'grid1'>
     <variable name = 'x1' >
       <distribution>x1_dst</distribution>
-<<<<<<< HEAD
-      <grid type = 'value' construction = 'equal' steps = '10' upperBound = '10'>2</grid>
+      <grid type = 'value' construction = 'equal' steps = '10' >-10 10</grid>
     </variable>
-=======
-      <grid type = 'value' construction = 'equal' steps = '10' >-10 10</grid>
-    </variable>  
->>>>>>> 02f76db1
     <variable name='x2' >
       <distribution>x2_dst</distribution>
       <grid type = 'value' construction = 'equal' steps = '10' >-10 10</grid>
@@ -105,14 +59,8 @@
   </Grid>
 </Samplers>
 
-
-<<<<<<< HEAD
 <DataObjects>
-  <TimePointSet name = 'Data1'>
-=======
-<DataObjects> 
   <PointSet name = 'Data1'>
->>>>>>> 02f76db1
     <Input>x1,x2</Input>
     <Output>OutputPlaceHolder</Output>
   </PointSet>
@@ -130,7 +78,6 @@
   </PointSet>
 </DataObjects>
 
-
 <Distributions>
   <Normal name = 'x1_dst'>
     <upperBound>10</upperBound>
@@ -145,7 +92,6 @@
     <sigma>0.05</sigma>
   </Normal>
 </Distributions>
-
 
 <Models>
   <ExternalModel name = 'XM1' subType = '' ModuleToLoad = 'IO_ROM_PICKLE/XM1_model'>
