<?xml version="1.0" ?>
<Simulation verbosity="debug">
  <RunInfo>
    <WorkingDir>/Users/alfoa/projects/trunk/raven/tests/framework/AdaptiveDET</WorkingDir>
<<<<<<< HEAD
=======
    <Files>TMI_PRA_trans_DET_control.py,TMI.i,TMI_steady_restart/0957.rd-0,TMI_steady_restart/0957.xdr,TMI_steady_restart/0957.xdr.0000,TMI_steady_restart/0957_mesh.cpr</Files>
>>>>>>> 27d99f2d
    <Sequence>AdaptiveDETrunTest</Sequence>
    <batchSize>8</batchSize>
  </RunInfo>

<<<<<<< HEAD
  <Files>
    <Input name="TMI_PRA_trans_DET_control.py" type="">TMI_PRA_trans_DET_control.py</Input>
    <Input name="TMI.i" type="">TMI.i</Input>
    <Input name="TMI_steady_restart/0957.rd-0" type="">TMI_steady_restart/0957.rd-0</Input>
    <Input name="TMI_steady_restart/0957.xdr" type="">TMI_steady_restart/0957.xdr</Input>
    <Input name="TMI_steady_restart/0957.xdr.0000" type="">TMI_steady_restart/0957.xdr.0000</Input>
    <Input name="TMI_steady_restart/0957_mesh.cpr" type="">TMI_steady_restart/0957_mesh.cpr</Input>
  </Files>

  <Models>
    <Code name="MyRAVEN" subType="RAVEN">
      <executable>%FRAMEWORK_DIR%/../RAVEN-%METHOD%</executable>
    </Code>
    <ROM name="Acc" subType="SciKitLearn">
      <Features>DG1_time_ratio,DG1recoveryTime,CladTempBranched,PrimPGrecoveryTime,SecPGrecoveryTime</Features>
      <Target>relapFunction</Target>
      <SKLtype>svm|SVC</SKLtype>
      <kernel>rbf</kernel>
      <gamma>0.8</gamma>
      <tol>0.0001</tol>
      <C>50</C>
    </ROM>
  </Models>

=======
  <Models>
    <Code name="MyRAVEN" subType="RAVEN">
      <executable>%FRAMEWORK_DIR%/../RAVEN-%METHOD%</executable>
    </Code>
    <ROM name="Acc" subType="SciKitLearn">
      <Features>DG1_time_ratio,DG1recoveryTime,CladTempBranched,PrimPGrecoveryTime,SecPGrecoveryTime</Features>
      <Target>relapFunction</Target>
      <SKLtype>svm|SVC</SKLtype>
      <kernel>rbf</kernel>
      <gamma>0.8</gamma>
      <tol>0.0001</tol>
      <C>50</C>
    </ROM>
  </Models>

>>>>>>> 27d99f2d
  <Functions>
    <External file="/Users/alfoa/projects/trunk/raven/tests/framework/AdaptiveDET/relapFunction.py" name="relapFunction">
      <variable type="numpy.float64">DG1_time_ratio</variable>
      <variable type="numpy.float64">DG1recoveryTime</variable>
      <variable type="numpy.float64">CladTempBranched</variable>
      <variable type="numpy.float64">SecPGrecoveryTime</variable>
      <variable type="numpy.float64">PrimPGrecoveryTime</variable>
      <variable type="numpy.float64">CladDamaged</variable>
    </External>
  </Functions>

  <Distributions>
    <Normal name="crewSecPG">
      <mean>1400</mean>
      <sigma>400</sigma>
    </Normal>
    <Uniform name="crew1DG2CoupledDG1">
      <lowerBound>0.5</lowerBound>
      <upperBound>1</upperBound>
    </Uniform>
    <Normal name="crew1DG1">
      <mean>800</mean>
      <sigma>200</sigma>
      <lowerBound>0</lowerBound>
      <upperBound>2500</upperBound>
    </Normal>
    <Triangular name="CladFailureDist">
      <apex>1277.59</apex>
      <min>1055.3722</min>
      <max>1499.8167</max>
    </Triangular>
    <Normal name="PrimPGrecovery">
      <mean>2000</mean>
      <sigma>500</sigma>
    </Normal>
  </Distributions>

  <Samplers>
    <AdaptiveDynamicEventTree maxSimulationTime="2500.0" name="AdaptiveDET" print_end_xml="yes">
      <Convergence forceIteration="False" limit="1600" persistence="20" weight="CDF">0.0001</Convergence>
      <Distribution name="DG1recoveryTime">
        <distribution>crew1DG1</distribution>
        <grid construction="custom" type="CDF">0.1 0.9</grid>
      </Distribution>
      <Distribution name="DG1_time_ratio">
        <distribution>crew1DG2CoupledDG1</distribution>
        <grid construction="custom" type="CDF">0.1 0.9</grid>
      </Distribution>
      <Distribution name="SecPGrecoveryTime">
        <distribution>crewSecPG</distribution>
        <grid construction="custom" type="CDF">0.1 0.8</grid>
      </Distribution>
      <Distribution name="PrimPGrecoveryTime">
        <distribution>PrimPGrecovery</distribution>
        <grid construction="custom" type="CDF">0.1 0.8</grid>
      </Distribution>
      <Distribution name="CladTempBranched">
        <distribution>CladFailureDist</distribution>
        <grid construction="custom" type="CDF">0.01 0.1</grid>
      </Distribution>
    </AdaptiveDynamicEventTree>
  </Samplers>

  <Steps>
    <LimitSurfaceSearch name="AdaptiveDETrunTest">
      <Input class="Files" type="">TMI.i</Input>
      <Input class="Files" type="">TMI_PRA_trans_DET_control.py</Input>
      <Input class="Files" type="">TMI_steady_restart/0957.rd-0</Input>
      <Input class="Files" type="">TMI_steady_restart/0957.xdr</Input>
      <Input class="Files" type="">TMI_steady_restart/0957.xdr.0000</Input>
      <Input class="Files" type="">TMI_steady_restart/0957_mesh.cpr</Input>
      <ROM class="Models" type="ROM">Acc</ROM>
      <Model class="Models" type="Code">MyRAVEN</Model>
      <TargetEvaluation class="DataObjects" type="PointSet">adaptiveOut</TargetEvaluation>
      <SolutionExport class="DataObjects" type="PointSet">LimitSurf</SolutionExport>
      <Function class="Functions" type="External">relapFunction</Function>
      <Sampler class="Samplers" type="AdaptiveDynamicEventTree">AdaptiveDET</Sampler>
      <Output class="DataObjects" type="PointSet">adaptiveOut</Output>
      <Output class="Databases" type="HDF5">testAdaptiveBranchDatabase</Output>
      <Output class="DataObjects" type="HistorySet">stories</Output>
      <Output class="DataObjects" type="PointSet">timepointset</Output>
    </LimitSurfaceSearch>
<<<<<<< HEAD
=======
    <!--
      <IOStep name="testOutstreamStep">
        <Input class="DataObjects" type="HistorySet">stories</Input>
        <Input class="DataObjects" type="PointSet">Pointset</Input>
        <Output class="OutStreamManager" type="Print">testprint_hist_hier</Output>
        <Output class="OutStreamManager" type="Print">testprint_tpset_hier</Output>
        <Output class="OutStreamManager" type="Print">testprint_hist_hier_variables</Output>
        <Output class="OutStreamManager" type="Print">testprint_tpset_hier_variables</Output>
        <Output class="OutStreamManager" type="Plot">2DHistoryPlot</Output>
        <Output class="OutStreamManager" type="Plot">2DHistoryPlot_tps</Output>
      </IOStep>
    -->
>>>>>>> 27d99f2d
  </Steps>

  <Databases>
    <HDF5 directory="/Users/alfoa/projects/trunk/raven/tests/framework/AdaptiveDET" name="testAdaptiveBranchDatabase"/>
  </Databases>

  <OutStreamManager>
    <Print name="stories_from_database_dump">
      <type>csv</type>
      <source>stories_from_database</source>
    </Print>
  </OutStreamManager>

  <DataObjects>
    <HistorySet inputTs="1" name="stories">
      <Input>CladFailureDistThreshold,CladTempBranched,DG1_time_ratio,DG1recoveryTime,DG2recoveryTime,DeltaTimeScramToAux</Input>
      <Output>time,AuxSystemUp,CladDamaged,DownStreamSpeed,Head_PumpA,Head_PumpB,InitialMassFlowPrimary,MassFlowRateIn_SC_A,MassFlowRateIn_SC_B,PrimPGrecovery,PrimPGrecoveryThreshold,PrimPGrecoveryTime,ScramStatus,SecPGrecoveryTime,UpstreamSpeed,a_Head_PumpA,a_Head_PumpB,a_MassFlowRateIn_SC_A,a_MassFlowRateIn_SC_B,a_friction2_CL_A,a_friction2_CL_B,a_power_CH1,a_power_CH2,a_power_CH3,auxAbsolute,avg_Fluid_Vel_C_L_A,avg_Fluid_Vel_H_L-A,avg_out_temp_sec_A,avg_temp_clad_CH1,avg_temp_clad_CH2,avg_temp_clad_CH3,avg_temp_fuel_CH1,avg_temp_fuel_CH2,avg_temp_fuel_CH3,crew1DG1,crew1DG1Threshold,crew1DG2CoupledDG1,crew1DG2CoupledDG1Threshold,crewSecPG,crewSecPGThreshold,init_Power_Fraction_CH1,init_Power_Fraction_CH2,init_Power_Fraction_CH3,power_CH1,power_CH2,power_CH3,reactor:power,scram_start_time,sec_inlet_velocity</Output>
    </HistorySet>
    <PointSet inputTs="1" name="Pointset">
      <Input>CladFailureDistThreshold,CladTempBranched,DG1_time_ratio,DG1recoveryTime,DG2recoveryTime,DeltaTimeScramToAux</Input>
      <Output>time,AuxSystemUp,CladDamaged,DownStreamSpeed,Head_PumpA,Head_PumpB,InitialMassFlowPrimary,MassFlowRateIn_SC_A,MassFlowRateIn_SC_B,PrimPGrecovery,PrimPGrecoveryThreshold,PrimPGrecoveryTime,ScramStatus,SecPGrecoveryTime,UpstreamSpeed,a_Head_PumpA,a_Head_PumpB,a_MassFlowRateIn_SC_A,a_MassFlowRateIn_SC_B,a_friction2_CL_A,a_friction2_CL_B,a_power_CH1,a_power_CH2,a_power_CH3,auxAbsolute,avg_Fluid_Vel_C_L_A,avg_Fluid_Vel_H_L-A,avg_out_temp_sec_A,avg_temp_clad_CH1,avg_temp_clad_CH2,avg_temp_clad_CH3,avg_temp_fuel_CH1,avg_temp_fuel_CH2,avg_temp_fuel_CH3,crew1DG1,crew1DG1Threshold,crew1DG2CoupledDG1,crew1DG2CoupledDG1Threshold,crewSecPG,crewSecPGThreshold,init_Power_Fraction_CH1,init_Power_Fraction_CH2,init_Power_Fraction_CH3,power_CH1,power_CH2,power_CH3,reactor:power,scram_start_time,sec_inlet_velocity</Output>
    </PointSet>
    <PointSet hierarchical="t" inputTs="0" name="adapt_Pointset">
      <Input>DG1_time_ratio,DG1recoveryTime,CladTempBranched,PrimPGrecoveryTime,SecPGrecoveryTime,crewSecPG</Input>
      <Output>time,avg_temp_clad_CH1,avg_temp_fuel_CH1,Head_PumpB,CladDamaged</Output>
    </PointSet>
    <PointSet hierarchical="t" inputTs="0" name="adaptiveOut">
      <Input>DG1_time_ratio,DG1recoveryTime,CladTempBranched,PrimPGrecoveryTime,SecPGrecoveryTime,crewSecPG</Input>
      <Output>CladDamaged</Output>
    </PointSet>
    <PointSet name="LimitSurf">
      <Input>DG1_time_ratio,DG1recoveryTime,CladTempBranched,PrimPGrecoveryTime,SecPGrecoveryTime,crewSecPG</Input>
      <Output>OutputPlaceHolder</Output>
    </PointSet>
    <PointSet name="LimitSurfReduced">
      <Input>DG1_time_ratio,DG1recoveryTime,CladTempBranched,PrimPGrecoveryTime,SecPGrecoveryTime,crewSecPG</Input>
      <Output>OutputPlaceHolder</Output>
    </PointSet>
  </DataObjects>

</Simulation><|MERGE_RESOLUTION|>--- conflicted
+++ resolved
@@ -2,23 +2,10 @@
 <Simulation verbosity="debug">
   <RunInfo>
     <WorkingDir>/Users/alfoa/projects/trunk/raven/tests/framework/AdaptiveDET</WorkingDir>
-<<<<<<< HEAD
-=======
     <Files>TMI_PRA_trans_DET_control.py,TMI.i,TMI_steady_restart/0957.rd-0,TMI_steady_restart/0957.xdr,TMI_steady_restart/0957.xdr.0000,TMI_steady_restart/0957_mesh.cpr</Files>
->>>>>>> 27d99f2d
     <Sequence>AdaptiveDETrunTest</Sequence>
     <batchSize>8</batchSize>
   </RunInfo>
-
-<<<<<<< HEAD
-  <Files>
-    <Input name="TMI_PRA_trans_DET_control.py" type="">TMI_PRA_trans_DET_control.py</Input>
-    <Input name="TMI.i" type="">TMI.i</Input>
-    <Input name="TMI_steady_restart/0957.rd-0" type="">TMI_steady_restart/0957.rd-0</Input>
-    <Input name="TMI_steady_restart/0957.xdr" type="">TMI_steady_restart/0957.xdr</Input>
-    <Input name="TMI_steady_restart/0957.xdr.0000" type="">TMI_steady_restart/0957.xdr.0000</Input>
-    <Input name="TMI_steady_restart/0957_mesh.cpr" type="">TMI_steady_restart/0957_mesh.cpr</Input>
-  </Files>
 
   <Models>
     <Code name="MyRAVEN" subType="RAVEN">
@@ -35,23 +22,6 @@
     </ROM>
   </Models>
 
-=======
-  <Models>
-    <Code name="MyRAVEN" subType="RAVEN">
-      <executable>%FRAMEWORK_DIR%/../RAVEN-%METHOD%</executable>
-    </Code>
-    <ROM name="Acc" subType="SciKitLearn">
-      <Features>DG1_time_ratio,DG1recoveryTime,CladTempBranched,PrimPGrecoveryTime,SecPGrecoveryTime</Features>
-      <Target>relapFunction</Target>
-      <SKLtype>svm|SVC</SKLtype>
-      <kernel>rbf</kernel>
-      <gamma>0.8</gamma>
-      <tol>0.0001</tol>
-      <C>50</C>
-    </ROM>
-  </Models>
-
->>>>>>> 27d99f2d
   <Functions>
     <External file="/Users/alfoa/projects/trunk/raven/tests/framework/AdaptiveDET/relapFunction.py" name="relapFunction">
       <variable type="numpy.float64">DG1_time_ratio</variable>
@@ -134,8 +104,6 @@
       <Output class="DataObjects" type="HistorySet">stories</Output>
       <Output class="DataObjects" type="PointSet">timepointset</Output>
     </LimitSurfaceSearch>
-<<<<<<< HEAD
-=======
     <!--
       <IOStep name="testOutstreamStep">
         <Input class="DataObjects" type="HistorySet">stories</Input>
@@ -148,7 +116,6 @@
         <Output class="OutStreamManager" type="Plot">2DHistoryPlot_tps</Output>
       </IOStep>
     -->
->>>>>>> 27d99f2d
   </Steps>
 
   <Databases>
